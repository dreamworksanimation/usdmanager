#!/usr/bin/env python
#
# Copyright 2018 DreamWorks Animation L.L.C.
#
# Licensed under the Apache License, Version 2.0 (the "License");
# you may not use this file except in compliance with the License.
# You may obtain a copy of the License at
#
#     http://www.apache.org/licenses/LICENSE-2.0
#
# Unless required by applicable law or agreed to in writing, software
# distributed under the License is distributed on an "AS IS" BASIS,
# WITHOUT WARRANTIES OR CONDITIONS OF ANY KIND, either express or implied.
# See the License for the specific language governing permissions and
# limitations under the License.
#
"""
Application module for usdmanager.

Class hierarchy:

- App

  - UsdMngrWindow (multiple windows allowed)

    - AddressBar
    - TabWidget

      - TabBar
      - BrowserTab (one tab per file)

        - TextBrowser

            - LineNumbers            

        - TextEdit

            - PlainTextLineNumbers

"""

import argparse
import inspect
import json
import logging
import os
import shlex
import signal
import shutil
import stat
import subprocess
import sys
import tempfile
import traceback
import warnings
from contextlib import contextmanager
from functools import partial
from glob import glob
from pkg_resources import resource_filename

# To lock down or prefer a specific Qt version:
#if "QT_PREFERRED_BINDING" not in os.environ:
#    os.environ["QT_PREFERRED_BINDING"] = os.pathsep.join(["PyQt5", "PySide2", "PyQt4", "PySide"])

import Qt
from Qt import QtCore, QtGui, QtWidgets
from Qt.QtCore import Signal, Slot

# Qt.py versions before 1.1.0 may not support this.
QtPrintSupport = None
try:
    from Qt import QtPrintSupport
except ImportError:
    pass

from . import highlighter, images_rc, utils
from .constants import (
<<<<<<< HEAD
    LINE_LIMIT, FILE_FILTER, FILE_FORMAT_NONE, FILE_FORMAT_USD, FILE_FORMAT_USDA,
    FILE_FORMAT_USDC, FILE_FORMAT_USDZ, HTML_BODY, RECENT_FILES, RECENT_TABS, USD_EXTS)
=======
    LINE_LIMIT, FILE_FILTER, FILE_FORMAT_NONE, FILE_FORMAT_USD, FILE_FORMAT_USDA, FILE_FORMAT_USDC, FILE_FORMAT_USDZ,
    HTML_BODY, RECENT_FILES, RECENT_TABS, USD_AMBIGUOUS_EXTS, USD_ASCII_EXTS, USD_CRATE_EXTS, USD_ZIP_EXTS, USD_EXTS)
>>>>>>> 3af50d3f
from .file_dialog import FileDialog
from .file_status import FileStatus
from .find_dialog import FindDialog
from .linenumbers import LineNumbers, PlainTextLineNumbers
from .include_panel import IncludePanel
from .parser import FileParser, AbstractExtParser
from .plugins import images_rc as plugins_rc
from .plugins import Plugin
from .preferences_dialog import PreferencesDialog


# Set up logging.
logger = logging.getLogger(__name__)
logging.basicConfig()


# Qt.py compatibility.
if Qt.IsPySide2:
<<<<<<< HEAD
    # HACK for missing QUrl.path in PySide2 build.
=======
    # Add QUrl.path missing in PySide2 build.
>>>>>>> 3af50d3f
    if not hasattr(QtCore.QUrl, "path"):
        def qUrlPath(self):
            return self.toString(QtCore.QUrl.PrettyDecoded | QtCore.QUrl.RemoveQuery)
        
        QtCore.QUrl.path = qUrlPath
elif Qt.IsPySide or Qt.IsPyQt4:
    # Add basic support for QUrl.setQuery to PySide and PyQt4 (added in Qt5).
    def qUrlSetQuery(self, query, mode=QtCore.QUrl.TolerantMode):
        """
        :Parameters:
            query : `str`
                Query string (without the leading '?' character)
            mode : `QtCore.QUrl.ParsingMode`
                Ignored for now. For Qt5 method signature compatibility only.
        """
        return self.setQueryItems(
            [x.split(self.queryValueDelimiter(), 1) for x in query.split(self.queryPairDelimiter())]
        )
    
    QtCore.QUrl.setQuery = qUrlSetQuery


class UsdMngrWindow(QtWidgets.QMainWindow):
    """
    File Browser/Text Editor for quick navigation and editing among text-based files that reference other files.
    Normal links are colored blue (USD Crate files are a different shade of blue). The linked file exists.
    Links to multiple files are colored yellow. Files may or may not exist.
    Links that cannot be resolved or confirmed as valid files are colored red.
    
    Ideas (in no particular order):

    - Better usdz support (https://graphics.pixar.com/usd/docs/Usdz-File-Format-Specification.html)

      - Ability to write and repackage as usdz

    - Plug-ins based on active file type (ABC-specific commands, USD commands, etc.)
    - Different extensions to search for based on file type.
    - Add customized print options like name of file and date headers, similar to printing a web page.
    - Move setSource link parsing to a thread?
    - Move file status to a thread?
    - Dark theme syntax highlighting could use work. The bare minimum to get this working was done.
    - Going from Edit mode back to Browse mode shouldn't reload the document if the file on disk hasn't changed.
      Not sure why this is slower than just loading the browse tab in the first place...
    - More detailed history that persists between sessions.
    - Cross-platform testing:

      - Windows mostly untested.
      - Mac could use more testing and work with icons and theme.

    - Remember scroll position per file so going back in history jumps you to approximately where you were before.
    - Add Browse... buttons to select default applications.
    - Set consistent cross-platform read/write/execute permissions when saving new files

    Known issues:

        - AddressBar file completer has problems occasionally.
        - Figure out why network printers aren't showing up. Linux or DWA issue? macOS and Windows are fine.
        - Save As... doesn't add file to recent files or history menus.
        - Find with text containing a new line character does not work due to QTextDocument storing these as separate
          blocks.
<<<<<<< HEAD
=======
        - Line numbers width not always immediately updated after switching to new class.
        - If app temp dir is removed while open and later tries to use it, it fails.
>>>>>>> 3af50d3f
        - Qt.py problems:

          - PyQt5

            - Non-critical messages

              - QStandardPaths: XDG_RUNTIME_DIR not set, defaulting to '/tmp/runtime-mdsandell'
              - QXcbConnection: XCB error: 3 (BadWindow), sequence: 878, resource id: 26166399, major code: 40
                (TranslateCoords), minor code: 0

          - PySide2

            - Preferences dialog doesn't center on main window, can't load via loadUiType

    """
    
    compileLinkRegEx = Signal()
    editModeChanged = Signal(bool)
    updatingButtons = Signal()
    
    def __init__(self, parent=None, **kwargs):
        """ Create and initialize the main window.
        
        :Parameters:
            parent : `QtWidgets.QWidget` | None
                Parent object
        """
        super(UsdMngrWindow, self).__init__(parent, **kwargs)
        
        # This window class has access to these member variables:
        # self.app, self.config.
        
        # Set default programs to a dictionary of extension: program pairs, where the extension is launched with the
        # given program. This is useful for adding custom programs to view things like .exr images or .abc models. A
        # blank string is opened by this app, not launched externally. The user's preferred programs are stored in
        # self.programs.
        self.defaultPrograms = {x: "" for x in USD_EXTS}
        self.defaultPrograms.update(self.app.DEFAULTS['defaultPrograms'])
        self.programs = self.defaultPrograms
        self.masterHighlighters = {}
        
        self._darkTheme = False
        self.contextMenuPos = None
        self.findDlg = None
        self.lastOpenFileDir = ""
        self.linkHighlighted = QtCore.QUrl("")
        self.quitting = False
        
        # Track changes to files on disk.
        self.fileSystemWatcher = QtCore.QFileSystemWatcher(self)
        self.fileSystemModified = set()
        
        self.setupUi()
        self.connectSignals()
        
        # Find and initialize file parsers.
        self.fileParsers = []
        self._initFileParser(FileParser, FileParser.__name__)
        # Don't include the default parser in the list we iterate through to find compatible custom parsers,
        # since we only use it as a fallback.
        self.fileParserDefault = self.fileParsers.pop()
        for module in utils.findModules("parsers"):
            for name, cls in inspect.getmembers(module, lambda x: inspect.isclass(x) and
                                                issubclass(x, FileParser) and
                                                x not in (FileParser, AbstractExtParser)):
                self._initFileParser(cls, name)
        
        # Find and initialize plugins.
        self.plugins = []
        for module in utils.findModules("plugins"):
            for name, cls in inspect.getmembers(module, lambda x: inspect.isclass(x) and issubclass(x, Plugin)):
                try:
                    plugin = cls(self)
                except Exception:
                    logger.exception("Failed to initialize plugin %s", name)
                else:
                    logger.debug("Initialized plugin %s", name)
                    self.plugins.append(plugin)
    
    def _initFileParser(self, cls, name):
        """ Initialize a file parser.
        
        :Parameters:
            cls : `FileParser`
                Parser class to instantiate
            name : `str`
                Class name
        """
        try:
            parser = cls(self)
            parser.compile()
        except Exception:
            logger.exception("Failed to initialize parser %s", name)
        else:
            logger.debug("Initialized parser %s", name)
            self.fileParsers.append(parser)
    
    def setupUi(self):
        """ Create and lay out the widgets defined in the ui file, then add additional modifications to the UI.
        """
        self.baseInstance = utils.loadUiWidget('main_window.ui', self)
        
        # You now have access to the widgets defined in the ui file.
        # Update some app defaults that required the GUI to be created first.
        defaultDocFont = QtGui.QFont()
        defaultDocFont.setStyleHint(QtGui.QFont.Courier)
        defaultDocFont.setFamily("Monospace")
        defaultDocFont.setPointSize(9)
        defaultDocFont.setBold(False)
        defaultDocFont.setItalic(False)
        self.app.DEFAULTS['font'] = defaultDocFont
        
        self.readSettings()
        
        # Changing the theme while the app is already running doesn't work well.
        # Currently, we set this once, and the user must restart the application to see changes.
        userThemeName = self.app.opts['theme'] or self.preferences['theme']
        if userThemeName == "dark":
            self._darkTheme = True
            # Set usdview-based stylesheet.
            logger.debug("Setting dark theme")
            stylesheet = resource_filename(__name__, "usdviewstyle.qss")
            with open(stylesheet) as f:
                # Qt style sheet accepts only forward slashes as path separators.
                sheetString = f.read().replace('RESOURCE_DIR', os.path.dirname(stylesheet).replace("\\", "/"))
            self.setStyleSheet(sheetString)
        
        # Do some additional adjustments for any dark theme, even if it's coming from the system settings.
        # TODO: Be able to make these adjustments on the fly if the user changes the system theme.
        if self.isDarkTheme():
            highlighter.DARK_THEME = True
            
            # Change some more stuff that the stylesheet doesn't catch.
            p = QtWidgets.QApplication.palette()
            p.setColor(p.Link, QtGui.QColor(0, 205, 250))
            QtWidgets.QApplication.setPalette(p)
            
            # Redefine some colors for the dark theme.
            global HTML_BODY
            HTML_BODY = """<!DOCTYPE HTML PUBLIC "-//W3C//DTD HTML 4.0//EN" "http://www.w3.org/TR/REC-html40/strict.dtd">
<html><head><style type="text/css">
a.mayNotExist {{color:#CC6}}
a.binary {{color:#69F}}
.badLink {{color:#F33}}
</style></head><body style="white-space:pre">{}</body></html>"""
        
        searchPaths = QtGui.QIcon.themeSearchPaths()
        extraSearchPaths = [x for x in self.app.DEFAULTS['themeSearchPaths'] if x not in searchPaths]
        if extraSearchPaths:
            searchPaths = extraSearchPaths + searchPaths
            QtGui.QIcon.setThemeSearchPaths(searchPaths)
        
        # Set the preferred theme name for some non-standard icons.
        QtGui.QIcon.setThemeName(self.app.DEFAULTS['iconTheme'])
        
        # Try to adhere to the freedesktop icon standards:
        # https://standards.freedesktop.org/icon-naming-spec/icon-naming-spec-latest.html
        # Some icons are preferred from the crystal_project set, which sadly follows different naming standards.
        # While we can define theme icons in the .ui file, it doesn't give us the fallback option.
        # Additionally, it doesn't work in Qt 4.8.6 but does work in Qt 5.10.0.
        # If you don't have the proper icons installed, the actions simply won't have an icon. It's non-critical.
        ft = QtGui.QIcon.fromTheme
        self.menuOpenRecent.setIcon(ft("document-open-recent"))
        self.actionPrintPreview.setIcon(ft("document-print-preview"))
        self.menuRecentlyClosedTabs.setIcon(ft("document-open-recent"))
        self.actionEdit.setIcon(ft("accessories-text-editor"))
        self.actionIndent.setIcon(ft("format-indent-more"))
        self.actionUnindent.setIcon(ft("format-indent-less"))
        self.exitAction.setIcon(ft("application-exit"))
        self.documentationAction.setIcon(ft("help-browser"))
        self.aboutAction.setIcon(ft("help-about"))
        icon = ft("window-close")
        if icon.isNull():
            self.buttonCloseFind.setText("x")
        else:
            self.buttonCloseFind.setIcon(ft("window-close"))
        
        # Try for standard name, then fall back to crystal_project name.
        self.actionBrowse.setIcon(ft("applications-internet", ft("Globe")))
        self.actionFileInfo.setIcon(ft("dialog-information", ft("info")))
        self.actionPreferences.setIcon(ft("preferences-system", ft("configure")))
        self.actionZoomIn.setIcon(ft("zoom-in", ft("viewmag+")))
        self.actionZoomOut.setIcon(ft("zoom-out", ft("viewmag-")))
        self.actionNormalSize.setIcon(ft("zoom-original", ft("viewmag1")))
        textEdit = ft("accessories-text-editor", ft("edit"))
        self.actionEdit.setIcon(textEdit)
        self.actionTextEditor.setIcon(textEdit)
        self.buttonGo.setIcon(ft("media-playback-start", ft("1rightarrow")))
        self.actionFullScreen.setIcon(ft("view-fullscreen", ft("window_fullscreen")))
        self.browserReloadIcon = ft("view-refresh", ft("reload"))
        self.actionRefresh.setIcon(self.browserReloadIcon)
        self.browserStopIcon = ft("process-stop", ft("stop"))
        self.actionStop.setIcon(self.browserStopIcon)
        
        # Try for crystal_project name, then fall back to standard name.
        self.actionFind.setIcon(ft("find", ft("edit-find")))
        self.actionOpen.setIcon(ft("fileopen", ft("document-open")))
        self.buttonFindPrev.setIcon(ft("previous", ft("go-previous")))
        self.buttonFindNext.setIcon(ft("next", ft("go-next")))
        self.actionNewWindow.setIcon(ft("new_window", ft("window-new")))
        self.actionOpenWith.setIcon(ft("terminal", ft("utilities-terminal")))
        self.actionPrint.setIcon(ft("printer", ft("document-print")))
        self.actionUndo.setIcon(ft("undo", ft("edit-undo")))
        self.actionRedo.setIcon(ft("redo", ft("edit-redo")))
        self.actionCut.setIcon(ft("editcut", ft("edit-cut")))
        self.actionCopy.setIcon(ft("editcopy", ft("edit-copy")))
        self.actionPaste.setIcon(ft("editpaste", ft("edit-paste")))
        self.actionSelectAll.setIcon(ft("ark_selectall", ft("edit-select-all")))
        self.actionSave.setIcon(ft("filesave", ft("document-save")))
        self.actionSaveAs.setIcon(ft("filesaveas", ft("document-save-as")))
        self.actionBack.setIcon(ft("back", ft("go-previous")))
        self.actionForward.setIcon(ft("forward", ft("go-next")))
        self.actionGoToLineNumber.setIcon(ft("goto", ft("go-jump")))
        newTab = ft("tab_new", ft("tab-new"))
        self.actionNewTab.setIcon(newTab)
        self.buttonNewTab.setIcon(newTab)
        removeTab = ft("tab_remove", ft("window-close"))
        self.actionCloseTab.setIcon(removeTab)
        self.buttonClose.setIcon(removeTab)
        
        # These icons have non-standard names and may only be available in crystal_project icons or a similar set.
        self.binaryIcon = ft("binary")
        self.zipIcon = ft("zip")
        self.actionCommentOut.setIcon(ft("comment"))
        self.actionUncomment.setIcon(ft("removecomment"))
        self.buttonHighlightAll.setIcon(ft("highlight"))
        
        self.aboutQtAction.setIcon(self.style().standardIcon(QtWidgets.QStyle.SP_TitleBarMenuButton))
        
        self.actionBrowse.setVisible(False)
        self.actionSelectAll.setEnabled(True)
        self.findWidget.setVisible(False)
        self.labelFindStatus.setVisible(False)
        
        # Some of our objects still need to be modified.
        # Remove them from the layout so everything can be added and placed properly.
        self.verticalLayout.removeWidget(self.buttonGo)
        self.verticalLayout.removeWidget(self.findWidget)
        
        self.includeWidget = IncludePanel(path=self.app.opts['dir'], filter=FILE_FILTER,
                                          selectedFilter=FILE_FILTER[FILE_FORMAT_NONE], parent=self)
        self.includeWidget.showAll(self.preferences['showHiddenFiles'])
        self.addressBar = AddressBar(self)
        
        # Toolbars
        self.navToolbar.addWidget(self.addressBar)
        self.navToolbar.addWidget(self.buttonGo)
        self.menuToolbars.addAction(self.editToolbar.toggleViewAction())
        self.menuToolbars.addAction(self.navToolbar.toggleViewAction())
        
        # Status Bar
        self.fileStatusButton = QtWidgets.QPushButton(self.statusbar)
        self.fileStatusButton.setFlat(True)
        self.fileStatusButton.setFocusPolicy(QtCore.Qt.NoFocus)
        self.fileStatusButton.setIconSize(QtCore.QSize(16,16))
        self.fileStatusButton.setStyleSheet("QPushButton {background-color: none; border: none; margin:0; padding:0;}")
        self.statusbar.addPermanentWidget(self.fileStatusButton)
        
        # Tabbed browser
        self.menuTabList = QtWidgets.QMenu(self)
        self.buttonTabList.setMenu(self.menuTabList)
        
        self.tabWidget = TabWidget(self)
        self.tabWidget.setContextMenuPolicy(QtCore.Qt.CustomContextMenu)
        self.tabWidget.setFont(self.preferences['font'])
        self.tabWidget.setSizePolicy(QtWidgets.QSizePolicy.Expanding, QtWidgets.QSizePolicy.Expanding)
        self.tabWidget.setStyleSheet(
            "QPushButton:hover{border:1px solid #8f8f91; border-radius:3px; background-color:qlineargradient(x1:0, y1:0, x2:0, y2:1, stop:0 #f6f7fa, stop:1 #dadbde);}"
            "QPushButton:pressed{background-color:qlineargradient(x1:0, y1:0, x2:0, y2:1, stop:0 #dadbde, stop:1 #f6f7fa);}")
        self.tabWidget.setCornerWidget(self.buttonNewTab, QtCore.Qt.TopLeftCorner)
        self.tabWidget.setCornerWidget(self.tabTopRightWidget, QtCore.Qt.TopRightCorner)
        self.tabLayout = QtWidgets.QHBoxLayout(self.tabWidget)
        self.tabLayout.setContentsMargins(0,0,0,0)
        self.tabLayout.setSpacing(5)
        
        # Edit
        self.editWidget = QtWidgets.QWidget(self)
        self.editLayout = QtWidgets.QVBoxLayout(self.editWidget)
        self.editLayout.setContentsMargins(0,0,0,0)
        self.editLayout.addWidget(self.tabWidget)
        self.editLayout.addWidget(self.findWidget)
        
        # Main
        self.verticalLayout.removeWidget(self.mainWidget)
        self.mainWidget = QtWidgets.QSplitter(self)
        self.mainWidget.setContentsMargins(0,0,0,0)
        self.mainWidget.setSizePolicy(QtWidgets.QSizePolicy.Expanding, QtWidgets.QSizePolicy.Expanding)
        self.mainWidget.addWidget(self.includeWidget)
        self.mainWidget.addWidget(self.editWidget)
        self.toggleInclude(self.preferences['includeVisible'])
        self.verticalLayout.addWidget(self.mainWidget)
        
        # Extra context menu actions
        self.actionOpenLinkNewWindow = QtWidgets.QAction(self.actionNewWindow.icon(), "Open Link in New &Window", self)
        self.actionOpenLinkNewTab = QtWidgets.QAction(self.actionNewTab.icon(), "Open Link in New &Tab", self)
        self.actionOpenLinkWith = QtWidgets.QAction(self.actionOpenWith.icon(), "&Open Link With...", self)
        self.actionSaveLinkAs = QtWidgets.QAction(self.actionSaveAs.icon(), "Save Lin&k As...", self)
        self.actionCloseOther = QtWidgets.QAction(self.actionCloseTab.icon(), "Close Other Tabs", self)
        self.actionCloseRight = QtWidgets.QAction(self.actionCloseTab.icon(), "Close Tabs to the Right", self)
        self.actionRefreshTab = QtWidgets.QAction(self.actionRefresh.icon(), "&Refresh", self)
        self.actionDuplicateTab = QtWidgets.QAction(ft("tab_duplicate"), "&Duplicate", self)
        self.actionViewSource = QtWidgets.QAction(ft("html"), "View Page So&urce", self)
        
        # Extra keyboard shortcuts
        QtWidgets.QShortcut(QtGui.QKeySequence("Ctrl+="), self, self.increaseFontSize)
        QtWidgets.QShortcut(QtGui.QKeySequence("Ctrl+F"), self, self.toggleFind)
        QtWidgets.QShortcut(QtGui.QKeySequence("Backspace"), self, self.onBackspace)
        QtWidgets.QShortcut(QtGui.QKeySequence("F5"), self, self.refreshTab)
        
        # Set up master highlighter objects that we will share rules among.
        # These objects don't actually do any highlighting. The individual
        # instances of the Highlighter class we create later does the work.
        self.masterHighlighters[None] = self.createHighlighter(highlighter.MasterHighlighter)
        highlighterClasses = highlighter.findHighlighters()
        # TODO: Create these on demand instead of all when the app launches.
        for highlighterCls in highlighterClasses:
            self.createHighlighter(highlighterCls)
        
        self.loadingProgressBar = QtWidgets.QProgressBar(self.statusbar)
        self.loadingProgressBar.setMaximumHeight(16)
        self.loadingProgressBar.setMaximumWidth(200)
        self.loadingProgressBar.setMaximum(100)
        self.loadingProgressBar.setTextVisible(False)
        self.loadingProgressBar.setVisible(False)
        self.loadingProgressLabel = QtWidgets.QLabel(self.statusbar)
        self.loadingProgressLabel.setVisible(False)
        self.statusbar.addWidget(self.loadingProgressBar)
        self.statusbar.addWidget(self.loadingProgressLabel)
        
        # Add one of our special tabs.
        self.currTab = self.newTab()
        self.setNavigationMenus()
        
        # Adjust tab order.
        self.setTabOrder(self.addressBar, self.includeWidget.listView)
        self.setTabOrder(self.includeWidget.listView, self.includeWidget.fileNameEdit)
        self.setTabOrder(self.includeWidget.fileNameEdit, self.includeWidget.fileTypeCombo)
        self.setTabOrder(self.includeWidget.fileTypeCombo, self.findBar)
        self.setTabOrder(self.findBar, self.buttonFindNext)
        self.setTabOrder(self.buttonFindNext, self.buttonFindPrev)
        self.setTabOrder(self.buttonFindPrev, self.buttonHighlightAll)
        self.setTabOrder(self.buttonHighlightAll, self.checkBoxMatchCase)
        
        self.toggleInclude(self.preferences['includeVisible'])
        
        # OS-specific hacks.
        # QSysInfo doesn't have productType until Qt5.
        if (Qt.IsPySide2 or Qt.IsPyQt5) and QtCore.QSysInfo.productType() in ["osx", "macos"]:
            self.buttonTabList.setIcon(ft("1downarrow1"))
            
            # OSX likes to add its own Enter/Exit Full Screen item, not recognizing we already have one.
            self.actionFullScreen.setEnabled(False)
            self.menuView.removeAction(self.actionFullScreen)
            
            # Make things look more cohesive on Mac (Qt5).
            try:
                self.setUnifiedTitleAndToolBarOnMac(True)
            except AttributeError:
                pass
    
    def createHighlighter(self, highlighterClass):
        """ Create a language-specific master highlighter to be used for any file of that language.
        
        :Parameters:
            highlighterClass : `highlighter.MasterHighlighter`
                Master highlighter or subclass
        :Returns:
            Highlighter instance
        :Rtype:
            `highlighter.MasterHighlighter`
        """
        h = highlighterClass(self, self.preferences['syntaxHighlighting'], self.programs)
        for ext in h.extensions:
            self.masterHighlighters[ext] = h
        return h
    
    def setHighlighter(self, ext=None, tab=None):
        """ Set the current tab's highlighter based on the current file extension.
        
        :Parameters:
            ext : `str` | None
                File extension (language) to highlight.
            tab : `BrowserTab` | None
                Tab to set highlighter on. Defaults to current tab.
        """
        if ext not in self.masterHighlighters:
            logger.debug("Using default highlighter")
            ext = None
        master = self.masterHighlighters[ext]
        tab = tab or self.currTab
        if type(tab.highlighter.master) is not master:
            logger.debug("Setting highlighter to %s", ext)
            tab.highlighter.deleteLater()
            tab.highlighter = highlighter.Highlighter(tab.getCurrentTextWidget().document(), master)
    
    @Slot(QtCore.QPoint)
    def customTextBrowserContextMenu(self, pos):
        """ Slot for the right-click context menu when in Browse mode.
        
        :Parameters:
            pos : `QtCore.QPoint`
                Position of the right-click
        """
        menu = self.currTab.textBrowser.createStandardContextMenu()
        actions = menu.actions()
        # Right now, you may see the open in new tab action even if you aren't
        # hovering over a link. Ideally, because of imperfection with the hovering
        # signal, we would check if the cursor is hovering over a link here.
        if self.linkHighlighted.isValid():
            menu.insertAction(actions[0], self.actionOpenLinkNewWindow)
            menu.insertAction(actions[0], self.actionOpenLinkNewTab)
            menu.insertAction(actions[0], self.actionOpenLinkWith)
            menu.insertSeparator(actions[0])
            menu.addAction(self.actionSaveLinkAs)
        else:
            menu.insertAction(actions[0], self.actionBack)
            menu.insertAction(actions[0], self.actionForward)
            menu.insertAction(actions[0], self.actionRefresh)
            menu.insertAction(actions[0], self.actionStop)
            menu.insertSeparator(actions[0])
            menu.addAction(self.actionSaveAs)
            path = self.currTab.getCurrentPath()
            if path:
                menu.addSeparator()
                if utils.isUsdFile(path):
                    menu.addAction(self.actionUsdView)
                menu.addAction(self.actionTextEditor)
                menu.addAction(self.actionOpenWith)
                menu.addSeparator()
                menu.addAction(self.actionFileInfo)
                menu.addAction(self.actionViewSource)
        actions[0].setIcon(self.actionCopy.icon())
        actions[3].setIcon(self.actionSelectAll.icon())
        menu.exec_(self.currTab.textBrowser.mapToGlobal(pos))
        del actions, menu
    
    @Slot(QtCore.QPoint)
    def customTextEditorContextMenu(self, pos):
        """ Slot for the right-click context menu when in Edit mode.
        
        :Parameters:
            pos : `QtCore.QPoint`
                Position of the right-click
        """
        # Add icons to standard context menu.
        menu = self.currTab.textEditor.createStandardContextMenu()
        actions = menu.actions()
        actions[0].setIcon(self.actionUndo.icon())
        actions[1].setIcon(self.actionRedo.icon())
        actions[3].setIcon(self.actionCut.icon())
        actions[4].setIcon(self.actionCopy.icon())
        actions[5].setIcon(self.actionPaste.icon())
        actions[6].setIcon(QtGui.QIcon.fromTheme("edit-delete"))
        actions[8].setIcon(self.actionSelectAll.icon())
        path = self.currTab.getCurrentPath()
        if path:
            menu.addSeparator()
            if utils.isUsdFile(path):
                menu.addAction(self.actionUsdView)
            menu.addAction(self.actionTextEditor)
            menu.addAction(self.actionOpenWith)
            menu.addSeparator()
            menu.addAction(self.actionFileInfo)
        menu.exec_(self.currTab.textEditor.mapToGlobal(pos))
        del actions, menu
    
    @Slot(QtCore.QPoint)
    def customTabWidgetContextMenu(self, pos):
        """ Slot for the right-click context menu for the tab widget.
        
        :Parameters:
            pos : `QtCore.QPoint`
                Position of the right-click
        """
        menu = QtWidgets.QMenu(self)
        menu.addAction(self.actionNewTab)
        menu.addSeparator()
        menu.addAction(self.actionRefreshTab)
        menu.addAction(self.actionDuplicateTab)
        menu.addSeparator()
        menu.addAction(self.actionCloseTab)
        menu.addAction(self.actionCloseOther)
        menu.addAction(self.actionCloseRight)
        
        self.contextMenuPos = self.tabWidget.tabBar.mapFromParent(pos)
        indexOfClickedTab = self.tabWidget.tabBar.tabAt(self.contextMenuPos)

        # Save the original state so we don't mess with the menu action, since this one action is re-used.
        # TODO: Maybe make a new action instead of reusing this.
        state = self.actionCloseTab.isEnabled()

        if indexOfClickedTab == -1:
            self.actionCloseTab.setEnabled(False)
            self.actionCloseOther.setEnabled(False)
            self.actionCloseRight.setEnabled(False)
            self.actionRefreshTab.setEnabled(False)
            self.actionDuplicateTab.setEnabled(False)
        else:
            self.actionCloseTab.setEnabled(True)
            self.actionCloseOther.setEnabled(self.tabWidget.count() > 1)
            self.actionCloseRight.setEnabled(indexOfClickedTab < self.tabWidget.count() - 1)
            self.actionRefreshTab.setEnabled(bool(self.tabWidget.widget(indexOfClickedTab).getCurrentPath()))
            self.actionDuplicateTab.setEnabled(True)
        
        menu.exec_(self.tabWidget.mapToGlobal(pos))
        del menu
        self.contextMenuPos = None

        # Restore previous action state.
        self.actionCloseTab.setEnabled(state)
    
    def readSettings(self):
        """ Read in user config settings.
        """
        logger.debug("Reading user settings from %s", self.config.fileName())
        default = self.app.DEFAULTS
        self.preferences = {
            'parseLinks': self.config.boolValue("parseLinks", default['parseLinks']),
            'newTab': self.config.boolValue("newTab", default['newTab']),
            'syntaxHighlighting': self.config.boolValue("syntaxHighlighting", default['syntaxHighlighting']),
            'teletype': self.config.boolValue("teletype", default['teletype']),
            'lineNumbers': self.config.boolValue("lineNumbers", default['lineNumbers']),
            'showAllMessages': self.config.boolValue("showAllMessages", default['showAllMessages']),
            'showHiddenFiles': self.config.boolValue("showHiddenFiles", default['showHiddenFiles']),
            'font': self.config.value("font", default['font']),
            'fontSizeAdjust': int(self.config.value("fontSizeAdjust", default['fontSizeAdjust'])),
            'findMatchCase': self.config.boolValue("findMatchCase", default['findMatchCase']),
            'includeVisible': self.config.boolValue("includeVisible", default['includeVisible']),
            'lastOpenWithStr': self.config.value("lastOpenWithStr", default['lastOpenWithStr']),
            'textEditor': self.config.value("textEditor", default['textEditor']),
            'diffTool': self.config.value("diffTool", default['diffTool']),
            'autoCompleteAddressBar': self.config.boolValue("autoCompleteAddressBar", default['autoCompleteAddressBar']),
            'useSpaces': self.config.boolValue("useSpaces", default['useSpaces']),
            'tabSpaces': int(self.config.value("tabSpaces", default['tabSpaces'])),
            'theme': self.config.value("theme", default['theme']),
            'lineLimit': int(self.config.value("lineLimit", default['lineLimit'])),
            'autoIndent': self.config.boolValue("autoIndent", default['autoIndent']),
        }
        
        # Read 'programs' settings object into self.programs.
        progs = []
        size = self.config.beginReadArray("programs")
        for i in range(size):
            self.config.setArrayIndex(i)
            progs.append([self.config.value("extension"),
                          self.config.value("program")])
        self.config.endArray()
        if not progs:
            # If no programs exist, use the default ones.
            logger.debug("Setting default programs.")
        else:
            self.programs = dict(progs)
            
            # Unfortunately, the programs setting was designed so it would save out the setting
            # the first time the user opened the programs. That meant that any new file types added
            # would not get picked up by the user. This isn't a perfect solution, since a user may
            # have intentionally removed a file type, but add back any keys from the defaults that
            # are not in the user's settings.
            for key in self.defaultPrograms:
                if key not in self.programs:
                    logger.debug("Restoring program for file type %s", key)
                    self.programs[key] = self.defaultPrograms[key]
        
        # Set toolbar visibility and positioning.
        standardVis = self.config.boolValue("standardToolbarVisible", True)
        self.editToolbar.setVisible(standardVis)
        self.editToolbar.toggleViewAction().setChecked(standardVis)
        
        # Nav toolbar.
        navVis = self.config.boolValue("navToolbarVisible", True)
        self.navToolbar.setVisible(navVis)
        
        # Get recent files list.
        for path in self.getRecentFilesFromSettings():
            action = RecentFile(utils.strToUrl(path), self.menuOpenRecent, self.openRecent)
            self.menuOpenRecent.addAction(action)
        if self.menuOpenRecent.actions():
            self.menuOpenRecent.setEnabled(True)
        
        # Update GUI to match preferences.
        self.checkBoxMatchCase.setChecked(self.preferences['findMatchCase'])
        self.actionIncludePanel.setChecked(self.preferences['includeVisible'])
        
        # Restore window state.
        geometry = self.config.value("geometry")
        if geometry is not None:
            self.restoreGeometry(geometry)
        windowState = self.config.value("windowState")
        if windowState is not None:
            self.restoreState(windowState)
    
    def writeSettings(self):
        """ Write out user config settings to disk.
        
        This should only write settings modified via the Preferences dialog, as other preferences like "recentFiles"
        will be written immediately as they're modified. Some settings like window state are only saved on exit.
        """
        logger.debug("Writing user settings to %s", self.config.fileName())
        self.config.setValue("parseLinks", self.preferences['parseLinks'])
        self.config.setValue("newTab", self.preferences['newTab'])
        self.config.setValue("syntaxHighlighting", self.preferences['syntaxHighlighting'])
        self.config.setValue("teletype", self.preferences['teletype'])
        self.config.setValue("lineNumbers", self.preferences['lineNumbers'])
        self.config.setValue("showAllMessages", self.preferences['showAllMessages'])
        self.config.setValue("showHiddenFiles", self.preferences['showHiddenFiles'])
        self.config.setValue("font", self.preferences['font'])
        self.config.setValue("textEditor", self.preferences['textEditor'])
        self.config.setValue("diffTool", self.preferences['diffTool'])
        self.config.setValue("autoCompleteAddressBar", self.preferences['autoCompleteAddressBar'])
        self.config.setValue("useSpaces", self.preferences['useSpaces'])
        self.config.setValue("tabSpaces", self.preferences['tabSpaces'])
        self.config.setValue("theme", self.preferences['theme'])
        self.config.setValue("lineLimit", self.preferences['lineLimit'])
        self.config.setValue("autoIndent", self.preferences['autoIndent'])
        
        # Write self.programs to settings object
        exts = list(self.programs.keys())
        progs = list(self.programs.values())
        self.config.beginWriteArray("programs")
        for i in range(len(progs)):
            self.config.setArrayIndex(i)
            self.config.setValue("extension", exts[i])
            self.config.setValue("program", progs[i])
        self.config.endArray()
    
    def getRecentFilesFromSettings(self):
        """ Get recent files from user settings.
        
        :Returns:
            Recent files as `str` paths
        :Rtype:
            `list`
        """
        paths = []
        size = min(self.config.beginReadArray("recentFiles"), RECENT_FILES)
        for i in range(size):
            self.config.setArrayIndex(i)
            path = self.config.value("path")
            if path:
                paths.append(path)
        self.config.endArray()
        return paths
    
    def writeRecentFilesToSettings(self, paths):
        """ Write recent files list to user settings.
        
        :Parameters:
            paths : `list`
                List of `str` file paths
        """
        self.config.beginWriteArray("recentFiles")
        for i, path in enumerate(paths):
            if i == RECENT_FILES:
                break
            self.config.setArrayIndex(i)
            self.config.setValue("path", path)
        self.config.endArray()
    
    def addRecentFileToSettings(self, path):
        """ Add a recent file to the user settings.
        
        Re-read the user settings from disk to get the latest (in case there are any other open instances of this app
        updating the list), then just prepend the one latest file.
        
        :Parameters:
            path : `str`
                File path
        """
        # Strip the URL file scheme from the head of the path for consistency with legacy settings.
        path = utils.stripFileScheme(path)
        paths = [x for x in self.getRecentFilesFromSettings() if x != path]
        paths.insert(0, path)
        self.writeRecentFilesToSettings(paths)
    
    def connectSignals(self):
        """ Connect signals to slots.
        """
        # Include Panel
        self.includeWidget.openFile.connect(self.onOpen)
        self.mainWidget.splitterMoved.connect(self.setIncludePanelActionState)
        # Editors.
        self.actionOpenLinkNewWindow.triggered.connect(self.onOpenLinkNewWindow)
        self.actionOpenLinkNewTab.triggered.connect(self.onOpenLinkNewTab)
        self.actionSaveLinkAs.triggered.connect(self.saveLinkAs)
        self.tabWidget.currentChanged.connect(self.currentTabChanged)
        # File Menu
        self.actionNewWindow.triggered.connect(self.newWindow)
        self.actionNewTab.triggered.connect(self.newTab)
        self.actionOpen.triggered.connect(self.openFileDialogToCurrentPath)
        self.actionSave.triggered.connect(self.saveTab)
        self.actionSaveAs.triggered.connect(self.saveFileAs)
        self.actionPrintPreview.triggered.connect(self.printPreview)
        self.actionPrint.triggered.connect(self.printDialog)
        self.actionCloseTab.triggered.connect(self.closeTab)
        self.actionCloseOther.triggered.connect(self.closeOtherTabs)
        self.actionCloseRight.triggered.connect(self.closeRightTabs)
        # Edit Menu
        self.actionEdit.triggered.connect(self.toggleEdit)
        self.actionBrowse.triggered.connect(self.toggleEdit)
        self.actionUndo.triggered.connect(self.undo)
        self.actionRedo.triggered.connect(self.redo)
        self.actionCut.triggered.connect(self.cut)
        self.actionCopy.triggered.connect(self.copy)
        self.actionPaste.triggered.connect(self.paste)
        self.actionSelectAll.triggered.connect(self.selectAll)
        self.actionFind.triggered.connect(self.showFindReplaceDlg)
        self.actionFindPrev.triggered.connect(self.findPrev)
        self.actionFindNext.triggered.connect(self.find)
        self.actionGoToLineNumber.triggered.connect(self.goToLineNumberDlg)
        self.actionPreferences.triggered.connect(self.editPreferences)
        # View Menu
        self.actionIncludePanel.toggled.connect(self.toggleInclude)
        self.actionRefresh.triggered.connect(self.refreshTab)
        self.actionZoomIn.triggered.connect(self.increaseFontSize)
        self.actionZoomOut.triggered.connect(self.decreaseFontSize)
        self.actionNormalSize.triggered.connect(self.defaultFontSize)
        self.actionFullScreen.toggled.connect(self.toggleFullScreen)
        # History Menu
        self.actionBack.triggered.connect(self.browserBack)
        self.actionForward.triggered.connect(self.browserForward)
        # Commands Menu
        self.actionDiffFile.triggered.connect(self.diffFile)
        self.actionFileInfo.triggered.connect(self.fileInfo)
        self.actionCommentOut.triggered.connect(self.commentTextRequest)
        self.actionUncomment.triggered.connect(self.uncommentTextRequest)
        self.actionIndent.triggered.connect(self.indentText)
        self.actionUnindent.triggered.connect(self.unindentText)
        self.actionUsdView.triggered.connect(self.launchUsdView)
        self.actionTextEditor.triggered.connect(self.launchTextEditor)
        self.actionOpenWith.triggered.connect(self.launchProgramOfChoice)
        self.actionOpenLinkWith.triggered.connect(self.onOpenLinkWith)
        # Help Menu
        self.aboutAction.triggered.connect(self.showAboutDialog)
        self.aboutQtAction.triggered.connect(self.showAboutQtDialog)
        self.documentationAction.triggered.connect(self.desktopOpenUrl)
        # Miscellaneous buttons, checkboxes, etc.
        self.addressBar.textEdited.connect(self.validateAddressBar)
        self.addressBar.openFile.connect(self.onOpen)
        self.addressBar.goPressed.connect(self.goPressed)
        self.buttonGo.clicked.connect(self.goPressed)
        self.breadcrumb.linkActivated.connect(self.onBreadcrumbActivated)
        self.breadcrumb.linkHovered.connect(self.onBreadcrumbHovered)
        self.tabWidget.customContextMenuRequested.connect(self.customTabWidgetContextMenu)
        self.buttonNewTab.clicked.connect(self.newTab)
        self.buttonClose.clicked.connect(self.closeTab)
        self.tabWidget.tabBar.tabMoveRequested.connect(self.moveTab)
        self.tabWidget.tabBar.crossWindowTabMoveRequested.connect(self.moveTabAcrossWindows)
        self.actionDuplicateTab.triggered.connect(self.duplicateTab)
        self.actionRefreshTab.triggered.connect(self.refreshSelectedTab)
        self.actionViewSource.triggered.connect(self.viewSource)
        self.fileSystemWatcher.fileChanged.connect(self.onFileChange)
        # Find
        self.buttonCloseFind.clicked.connect(self.toggleFindClose)
        self.findBar.textEdited.connect(self.validateFindBar)
        self.findBar.returnPressed.connect(self.find)
        self.buttonFindPrev.clicked.connect(self.findPrev)
        self.buttonFindNext.clicked.connect(self.find)
        self.buttonHighlightAll.clicked.connect(self.findHighlightAll)
        self.checkBoxMatchCase.clicked.connect(self.updatePreference_findMatchCase)
    
    def closeEvent(self, event):
        """ Override the default closeEvent called on exit.
        """
        # Check if we want to save any dirty tabs.
        self.quitting = True
        for _ in range(self.tabWidget.count()):
            if not self.closeTab(index=0):
                # Don't quit.
                event.ignore()
                self.quitting = False
                self.findRehighlightAll()
                return
        
        # Ok to quit.
        # Save user settings that don't get controlled by the Preferences dialog and don't already write to the config.
        self.config.setValue("standardToolbarVisible", self.editToolbar.isVisible())
        self.config.setValue("navToolbarVisible", self.navToolbar.isVisible())
        self.config.setValue("geometry", self.saveGeometry())
        self.config.setValue("windowState", self.saveState())
        
        event.accept()
    
    """
    File Menu Methods
    """
    
    @Slot()
    def newWindow(self):
        """ Create a new window.
        
        :Returns:
            New main window widget
        :Rtype:
            `QtWidgets.QWidget`
        """
        return self.app.newWindow()
    
    @Slot(bool)
    def newTab(self, *args):
        """ Create a new tab.
        
        :Returns:
            New tab
        :Rtype:
            `BrowserTab`
        """
        newTab = BrowserTab(self.tabWidget)
        newTab.highlighter = highlighter.Highlighter(newTab.getCurrentTextWidget().document(),
                                                     self.masterHighlighters[None])
        newTab.textBrowser.zoomIn(self.preferences['fontSizeAdjust'])
        newTab.textEditor.zoomIn(self.preferences['fontSizeAdjust'])
        self.tabWidget.setCurrentIndex(self.tabWidget.addTab(newTab, "(Untitled)"))
        self.addressBar.setFocus()
        
        # Add to menu of tabs.
        self.menuTabList.addAction(newTab.action)
        self.connectTabSignals(newTab)
        return newTab
    
    def connectTabSignals(self, tab):
        """ Connect signals for a new tab.
        
        :Parameters:
            tab : `BrowserTab`
                Tab widget
        """
        # Keep in sync with signals in disconnectTabSignals.
        tab.openFile.connect(self.onOpen)
        tab.openOldUrl.connect(self.onOpenOldUrl)
        tab.changeTab.connect(self.changeTab)
        tab.restoreTab.connect(self.restoreTab)
        tab.textBrowser.anchorClicked.connect(self.setSource)
        tab.textBrowser.highlighted[QtCore.QUrl].connect(self.hoverUrl)
        tab.textBrowser.customContextMenuRequested.connect(self.customTextBrowserContextMenu)
        tab.textEditor.customContextMenuRequested.connect(self.customTextEditorContextMenu)
        tab.textBrowser.copyAvailable.connect(self.actionCopy.setEnabled)
        tab.tabNameChanged.connect(self._changeTabName)
        tab.textEditor.undoAvailable.connect(self.actionUndo.setEnabled)
        tab.textEditor.redoAvailable.connect(self.actionRedo.setEnabled)
        tab.textEditor.copyAvailable.connect(self.actionCopy.setEnabled)
        tab.textEditor.copyAvailable.connect(self.actionCut.setEnabled)
    
    def disconnectTabSignals(self, tab):
        """ Disconnect signals for a tab.
        
        :Parameters:
            tab : `BrowserTab`
                Tab widget
        """
        # Keep in sync with signals in connectTabSignals.
        tab.openFile.disconnect(self.onOpen)
        tab.openOldUrl.disconnect(self.onOpenOldUrl)
        tab.changeTab.disconnect(self.changeTab)
        tab.restoreTab.disconnect(self.restoreTab)
        tab.textBrowser.anchorClicked.disconnect(self.setSource)
        tab.textBrowser.highlighted[QtCore.QUrl].disconnect(self.hoverUrl)
        tab.textBrowser.customContextMenuRequested.disconnect(self.customTextBrowserContextMenu)
        tab.textEditor.customContextMenuRequested.disconnect(self.customTextEditorContextMenu)
        tab.textBrowser.copyAvailable.disconnect(self.actionCopy.setEnabled)
        tab.tabNameChanged.disconnect(self._changeTabName)
        tab.textEditor.undoAvailable.disconnect(self.actionUndo.setEnabled)
        tab.textEditor.redoAvailable.disconnect(self.actionRedo.setEnabled)
        tab.textEditor.copyAvailable.disconnect(self.actionCopy.setEnabled)
        tab.textEditor.copyAvailable.disconnect(self.actionCut.setEnabled)
    
    def openFileDialog(self, path=None, tab=None):
        """ Show the Open File dialog and open any selected files.
        
        :Parameters:
            path : `str` | None
                File path to pre-select on open
            tab : `BrowserTab` | None
                Tab to open files for. Defaults to current tab.
        """
        tab = tab or self.currTab
        startFilter = FILE_FILTER[tab.fileFormat]
        fd = FileDialog(self, "Open File(s)", self.lastOpenFileDir, FILE_FILTER, startFilter,
                        self.preferences['showHiddenFiles'])
        fd.setFileMode(fd.ExistingFiles)
        if path:
            fd.selectFile(path)
        if fd.exec_() == fd.Accepted:
            paths = fd.selectedFiles()
            if paths:
                self.lastOpenFileDir = QtCore.QFileInfo(paths[0]).absoluteDir().path()
                self.setSources(paths, tab=tab)
    
    @Slot()
    def openFileDialogToCurrentPath(self):
        """ Show the Open File dialog and open any selected files, pre-selecting the current file (if any).
        """
        self.openFileDialog(self.currTab.getCurrentPath())
    
    @Slot(QtCore.QUrl)
    def openRecent(self, url):
        """ Open an item from the Open Recent menu in a new tab.
        
        :Parameters:
            url : `QtCore.QUrl`
                File URL
        """
        self.setSource(url, newTab=True)
    
    def saveFile(self, filePath, fileFormat=FILE_FORMAT_NONE, tab=None, _checkUsd=True):
        """ Save the current file as the given filePath.
        
        :Parameters:
            filePath : `str`
                Path to save file as.
            fileFormat : `int`
                File format when saving as a generic extension
            tab : `BrowserTab` | None
                Tab to save. Defaults to current tab.
            _checkUsd : `bool`
                Check if this needs to be written as a binary USD file instead of a text file
        :Returns:
            If saved or not.
        :Rtype:
            `bool`
        """
        logger.debug("Checking file status")
        path = QtCore.QFile(filePath)
        if path.exists() and not QtCore.QFileInfo(path).isWritable():
            self.showCriticalMessage("The file is not writable.\n{}".format(filePath), title="Save File")
            return False
        logger.debug("Writing file")
        self.setOverrideCursor()
        tab = tab or self.currTab
        
        # If the file is originally a usd crate file or the user is saving it with the .usdc extension, or the user is
        # saving it with .usd but fileFormat is set to usdc, save to a temp file then usdcat back to a binary file.
        crate = False
        _, ext = os.path.splitext(filePath)
        if _checkUsd:
            if ext[1:] in USD_CRATE_EXTS:
                crate = True
<<<<<<< HEAD
            elif ext == ".usd" and (fileFormat == FILE_FORMAT_USDC or (fileFormat == FILE_FORMAT_NONE and tab.fileFormat == FILE_FORMAT_USDC)):
=======
            elif ext[1:] in USD_AMBIGUOUS_EXTS and (fileFormat == FILE_FORMAT_USDC or (fileFormat == FILE_FORMAT_NONE and tab.fileFormat == FILE_FORMAT_USDC)):
>>>>>>> 3af50d3f
                crate = True
        if crate:
            fd, tmpPath = tempfile.mkstemp(suffix="." + USD_AMBIGUOUS_EXTS[0], dir=self.app.tmpDir)
            os.close(fd)
            status = False
            if self.saveFile(tmpPath, fileFormat, tab=tab, _checkUsd=False):
                try:
                    logger.debug("Converting back to USD crate file")
                    utils.usdcat(tmpPath, QtCore.QDir.toNativeSeparators(filePath), format="usdc")
                except Exception:
                    logger.debug("Save failed on USD crate conversion")
                    self.restoreOverrideCursor()
                    self.showCriticalMessage("The file could not be saved due to a usdcat error!", traceback.format_exc(), "Save File")
                else:
                    status = True
                    tab.fileFormat = FILE_FORMAT_USDC
                    self.restoreOverrideCursor()
                    QtCore.QTimer.singleShot(10, partial(self.fileSystemWatcher.addPath, filePath))
            else:
                self.restoreOverrideCursor()
            os.remove(tmpPath)
            return status
        elif fileFormat == FILE_FORMAT_USDZ:
            # TODO: usdz support
            self.restoreOverrideCursor()
            self.showCriticalMessage("Writing usdz files is not yet supported!", title="Save File")
            return False
        elif path.open(QtCore.QIODevice.WriteOnly | QtCore.QIODevice.Text):
            # Don't monitor changes to this file while we save it.
            self.fileSystemWatcher.removePath(filePath)
            try:
                out = QtCore.QTextStream(path)
                out << tab.textEditor.toPlainText()
            except Exception:
                self.restoreOverrideCursor()
                self.showCriticalMessage("The file could not be saved!", traceback.format_exc(), "Save File")
                return False
            else:
<<<<<<< HEAD
                if ext in (".usd", ".usda"):
=======
                if ext[1:] in USD_AMBIGUOUS_EXTS + USD_ASCII_EXTS:
>>>>>>> 3af50d3f
                    tab.fileFormat = FILE_FORMAT_USDA
                else:
                    tab.fileFormat = FILE_FORMAT_NONE
                self.restoreOverrideCursor()
            finally:
                path.close()
            
            # This sometimes triggers too early if we're saving the file, prompting you to reload your own changes.
            # Delay re-watching the file by a millisecond.
            # Don't watch the file if this is a temp .usd file for crate conversion.
            if _checkUsd:
                QtCore.QTimer.singleShot(10, partial(self.fileSystemWatcher.addPath, filePath))
            
            tab.setDirty(False)
            return True
        else:
            self.restoreOverrideCursor()
            self.showCriticalMessage("The file could not be opened for saving!", title="Save File")
            return False
    
    def getSaveAsPath(self, path=None, tab=None):
        """ Get a path from the user to save an arbitrary file as.
        
        :Parameters:
            path : `str` | None
                Path to use for selecting default file extension filter.
            tab : `BrowserTab` | None
                Tab that path is for.
        :Returns:
            Tuple of the absolute path user wants to save file as (or None if no file was selected or an error occurred)
            and the file format if explicitly set for USD files (e.g. usda)
        :Rtype:
            (`str`|None, `int`)
        """
        fileFormat = FILE_FORMAT_NONE
        if path:
            startFilter = FILE_FILTER[FILE_FORMAT_USD if utils.isUsdFile(path) else FILE_FORMAT_NONE]
        else:
            tab = tab or self.currTab
            path = tab.getCurrentPath()
            startFilter = FILE_FILTER[tab.fileFormat]
        
        dlg = FileDialog(self, "Save File As", path or self.lastOpenFileDir, FILE_FILTER, startFilter,
                         self.preferences['showHiddenFiles'])
        dlg.setAcceptMode(dlg.AcceptSave)
        dlg.setFileMode(dlg.AnyFile)
        if dlg.exec_() != dlg.Accepted:
            return None, fileFormat
        
        filePaths = dlg.selectedFiles()
        if not filePaths or not filePaths[0]:
            return None, fileFormat
        
        filePath = filePaths[0]
        selectedFilter = dlg.selectedNameFilter()
        
        modifiedExt = False
        validExts = [x.lstrip("*") for x in selectedFilter.rsplit("(", 1)[1].rsplit(")", 1)[0].split()]
        _, ext = os.path.splitext(filePath)
        if selectedFilter == FILE_FILTER[FILE_FORMAT_USD]:
<<<<<<< HEAD
            if ext not in validExts:
                self.showCriticalMessage("Please enter a valid extension for a usd file")
                return self.getSaveAsPath(filePath, tab)
            if ext == ".usda":
=======
            if ext[1:] in USD_AMBIGUOUS_EXTS + USD_ASCII_EXTS:
                # Default .usd to ASCII for now.
                # TODO: Make that a user preference? usdcat defaults .usd to usdc.
>>>>>>> 3af50d3f
                fileFormat = FILE_FORMAT_USDA
            elif ext[1:] in USD_CRATE_EXTS:
                fileFormat = FILE_FORMAT_USDC
            elif ext[1:] in USD_ZIP_EXTS:
                fileFormat = FILE_FORMAT_USDZ
            else:
                self.showCriticalMessage("Please enter a valid extension for a usd file")
                return self.getSaveAsPath(filePath, tab)
        elif selectedFilter == FILE_FILTER[FILE_FORMAT_USDA]:
            fileFormat = FILE_FORMAT_USDA
            if ext not in validExts:
                self.showCriticalMessage("Please enter a valid extension for a usda file")
                return self.getSaveAsPath(filePath, tab)
        elif selectedFilter == FILE_FILTER[FILE_FORMAT_USDC]:
            fileFormat = FILE_FORMAT_USDC
            if ext not in validExts:
                self.showCriticalMessage("Please enter a valid extension for a usdc file")
                return self.getSaveAsPath(filePath, tab)
        elif selectedFilter == FILE_FILTER[FILE_FORMAT_USDZ]:
            fileFormat = FILE_FORMAT_USDZ
            if ext not in validExts:
                if len(validExts) == 1:
                    # Just add the extension since it can't be anything else.
                    filePath += "." + validExts[0]
                    modifiedExt = True
                else:
                    # Fallback in case we ever allow more extensions.
                    self.showCriticalMessage("Please enter a valid extension for a usdz file")
                    return self.getSaveAsPath(filePath, tab)
<<<<<<< HEAD
=======
        elif len(validExts) == 1 and ext not in validExts:
            # Just add the extension since it can't be anything else.
            filePath += "." + validExts[0]
            modifiedExt = True
>>>>>>> 3af50d3f
        
        info = QtCore.QFileInfo(filePath)
        self.lastOpenFileDir = info.absoluteDir().path()
        
        # Only needed if we're modifying the extension ourselves; otherwise, Qt handles this.
        # If this file already exists, make sure we want to overwrite it.
        if modifiedExt and info.exists():
            dlg = QtWidgets.QMessageBox.question(
                    self, "Save File As",
                    "The file already exists. Are you sure you wish to overwrite it?\n{}".format(filePath),
                    QtWidgets.QMessageBox.Save | QtWidgets.QMessageBox.Cancel)
            if dlg != QtWidgets.QMessageBox.Save:
                # Re-open this dialog to get a new path.
                return self.getSaveAsPath(path, tab)
        
        # Now we have a valid path to save as.
        return filePath, fileFormat
    
    @Slot()
    def saveFileAs(self, tab=None):
        """ Save the current file with a new filename.
        
        :Parameters:
            tab : `BrowserTab` | None
                Tab to save. Defaults to current tab.
        :Returns:
            If saved or not.
        :Rtype:
            `bool`
        """
        tab = tab or self.currTab
        filePath, fileFormat = self.getSaveAsPath(tab=tab)
        if filePath is not None:
            # Save file and apply new name where needed.
            if self.saveFile(filePath, fileFormat, tab=tab):
                idx = self.tabWidget.indexOf(tab)
                fileInfo = QtCore.QFileInfo(filePath)
                fileName = fileInfo.fileName()
                ext = fileInfo.suffix()
                self.tabWidget.setTabText(idx, fileName)
                if tab.fileFormat == FILE_FORMAT_USDC:
                    self.tabWidget.setTabIcon(idx, self.binaryIcon)
                    self.tabWidget.setTabToolTip(idx, "{} - {} (binary)".format(fileName, filePath))
                elif tab.fileFormat == FILE_FORMAT_USDZ:
                    self.tabWidget.setTabIcon(idx, self.zipIcon)
                    self.tabWidget.setTabToolTip(idx, "{} - {} (zip)".format(fileName, filePath))
                else:
                    self.tabWidget.setTabIcon(idx, QtGui.QIcon())
                    self.tabWidget.setTabToolTip(idx, "{} - {}".format(fileName, filePath))
                tab.updateHistory(QtCore.QUrl.fromLocalFile(filePath))
                tab.updateFileStatus()
                self.setHighlighter(ext, tab=tab)
                if tab == self.currTab:
                    self.updateButtons()
                return True
        return False
    
    @Slot()
    def saveLinkAs(self):
        """ The user right-clicked a link and wants to save it as a new file.
        Get a new file path with the Save As dialog and copy the original file to the new file,
        opening the new file in a new tab.
        """
        path = self.linkHighlighted.toLocalFile()
        if "*" in path or "<UDIM>" in path:
            self.showWarningMessage("Link could not be resolved as it may point to multiple files.")
            return
        
        qFile = QtCore.QFile(path)
        if qFile.exists():
            saveAsPath, fileFormat = self.getSaveAsPath(path)
            if saveAsPath is not None:
                try:
                    url = QtCore.QUrl.fromLocalFile(saveAsPath)
                    if fileFormat == self.currTab.fileFormat:
                        qFile.copy(saveAsPath)
                        self.setSource(url, newTab=True)
                    else:
                        # Open the link first, so it's easier to use the saveFile functionality to handle format
                        # conversion.
                        self.setSource(self.linkHighlighted, newTab=True)
                        self.saveFile(saveAsPath, fileFormat)
                        self.setSource(url)
                except Exception:
                    self.showCriticalMessage("Unable to save {} as {}.".format(path, saveAsPath),
                                             traceback.format_exc(), "Save Link As")
        else:
            self.showWarningMessage("Selected file does not exist.")
    
    @Slot()
    def saveTab(self, tab=None):
        """ If the file already has a name, save it; otherwise, get a filename and save it.
        
        :Parameters:
            tab : `BrowserTab` | None
                Tab to save. Defaults to current tab.
        :Returns:
            If saved or not.
        :Rtype:
            `bool`
        """
        tab = tab or self.currTab
        filePath = tab.getCurrentPath()
        if filePath:
            return self.saveFile(filePath, tab=tab)
        return self.saveFileAs(tab=tab)
    
    @Slot(bool)
    def printDialog(self, checked=False):
        """ Open a print dialog.
        
        :Parameters:
            checked : `bool`
                For signal only
        """
        if QtPrintSupport is None:
            self.showWarningMessage("Printing is not supported on your system, as Qt.QtPrintSupport could not be "
                                    "imported.")
            return
        dlg = QtPrintSupport.QPrintDialog(self)
        if self.currTab.getCurrentTextWidget().textCursor().hasSelection():
            dlg.setOption(dlg.PrintSelection)
        if dlg.exec_() == dlg.Accepted:
            self.currTab.getCurrentTextWidget().print_(dlg.printer())
    
    @Slot(bool)
    def printPreview(self, checked=False):
        """ Open a print preview dialog.
        
        :Parameters:
            checked : `bool`
                For signal only
        """
        if QtPrintSupport is None:
            self.showWarningMessage("Printing is not supported on your system, as Qt.QtPrintSupport could not be "
                                    "imported.")
            return
        dlg = QtPrintSupport.QPrintPreviewDialog(self)
        if self.currTab.getCurrentTextWidget().textCursor().hasSelection():
            # TODO: Is there a way to expose this as a toggle in the print
            # preview dialog, since it might not always be desired?
            dlg.printer().setPrintRange(QtPrintSupport.QPrinter.Selection)
        dlg.paintRequested.connect(self.currTab.getCurrentTextWidget().print_)
        dlg.exec_()
    
    @Slot(bool)
    def closeTab(self, checked=False, index=None):
        """ Close the current tab.
        
        :Parameters:
            checked : `bool`
                For signal only
            index : `int` | None
                Try to close this specific tab instead of where the context menu originated.
        :Returns:
            If the tab was closed or not.
            If the tab needed to be saved, for example, and the user cancelled, this returns False.
        :Rtype:
            `bool`
        """
        prevTab = None
        if index is None:
            prevTab = None
            if self.contextMenuPos is not None:
                # Grab tab at the position of latest context menu.
                tab = self.tabWidget.tabBar.tabAt(self.contextMenuPos)
                if tab != -1:
                    # Store previous tab so we can switch back to it.
                    prevTab = self.tabWidget.currentWidget()
                    self.tabWidget.setCurrentIndex(tab)
                else:
                    # Don't close anything.
                    # Clicked somewhere on the tab bar where there isn't a tab.
                    return False
        else:
            if index != self.tabWidget.currentIndex():
                prevTab = self.tabWidget.currentWidget()
            self.tabWidget.setCurrentIndex(index)
        
        # Check if the current tab is dirty. Saves if needed.
        if not self.dirtySave():
            return False
        # Closing the last of our tabs.
        if self.tabWidget.count() == 1:
            self.newTab()
            self.removeTab(0)
        # Closing a tab, but not the last one.
        else:
            self.removeTab(self.tabWidget.currentIndex())
            # Switch back to the previous tab.
            if prevTab is not None:
                self.changeTab(prevTab)
        return True
    
    @Slot(bool)
    def closeOtherTabs(self, *args):
        """ Close all tabs except the current tab.
        """
        # Grab tab at the position of latest context menu.
        # This is the one tab we'll keep. All others will be closed.
        if self.contextMenuPos is None:
            return
        
        indexToKeep = self.tabWidget.tabBar.tabAt(self.contextMenuPos)
        if indexToKeep == -1:
            # The user clicked on the tab bar where there isn't a tab.
            return
        
        indexToRm = 0
        while indexToRm < self.tabWidget.count():
            if indexToRm < indexToKeep:
                if self.closeTab(index=indexToRm):
                    # We successfully removed another tab, so the index of the
                    # one we want to keep decreases.
                    indexToKeep -= 1
                else:
                    # We did not remove a tab (maybe the user didn't want to
                    # save it yet), so up the index we're trying to remove.
                    indexToRm += 1
            elif indexToRm == indexToKeep:
                # Skip this one.
                indexToRm += 1
            elif not self.closeTab(index=indexToRm):
                indexToRm += 1
    
    @Slot(bool)
    def closeRightTabs(self, *args):
        """ Close all tabs to the right of the current tab.
        """
        # Grab tab at the position of latest context menu.
        # This is the one tab we'll keep. All others will be closed.
        if self.contextMenuPos is None:
            return
        
        indexToKeep = self.tabWidget.tabBar.tabAt(self.contextMenuPos)
        if indexToKeep == -1:
            # The user clicked on the tab bar where there isn't a tab.
            return
        
        indexToRm = indexToKeep + 1
        while indexToRm < self.tabWidget.count():
            if not self.closeTab(index=indexToRm):
                indexToRm += 1
    
    @Slot(int, int)
    def moveTab(self, fromIndex, toIndex):
        """ Rearrange tabs in menu after a drag/drop event.
        This isn't moving the tab itself. That's handled in the TabWidget class.
        
        :Parameters:
            fromIndex : `int`
                Original tab position
            toIndex : `int`
                New tab position
        """
        actions = self.menuTabList.actions()
        action = actions[fromIndex]
        self.menuTabList.removeAction(action)
        # Moving to a higher index.
        if toIndex > fromIndex:
            # Insert before another action.
            if toIndex+1 < len(actions):
                beforeAction = actions[toIndex+1]
                self.menuTabList.insertAction(beforeAction, action)
            # Add to end of actions.
            else:
                self.menuTabList.addAction(action)
        # Moving to a lower index.
        else:
            beforeAction = actions[toIndex]
            self.menuTabList.insertAction(beforeAction, action)
    
    @Slot(int, int, int, int)
    def moveTabAcrossWindows(self, fromIndex, toIndex, fromWindow, toWindow):
        """ Rearrange tabs in menu after a drag/drop event.
        This isn't moving the tab itself. That's handled in the TabWidget class.
        
        :Parameters:
            fromIndex : `int`
                Original tab position
            toIndex : `int`
                New tab position
        """
        logger.debug("moveTabAcrossWindows %d %d %d %d", fromIndex, toIndex, fromWindow, toWindow)
        
        srcWindow = self.app._windows[fromWindow]
        dstWindow = self.app._windows[toWindow]
        
        # Remove from the source window's current tab list.
        action = srcWindow.menuTabList.actions()[fromIndex]
        srcWindow.menuTabList.removeAction(action)
        
        # Remove from the source window's tab widget.
        tab = srcWindow.tabWidget.widget(fromIndex)
        text = srcWindow.tabWidget.tabText(fromIndex)
        icon = srcWindow.tabWidget.tabIcon(fromIndex)
        if srcWindow.tabWidget.count() == 1:
            # We're removing the last tab. Add a new, blank tab first.
            srcWindow.newTab()
        srcWindow.tabWidget.removeTab(fromIndex)
        srcWindow.disconnectTabSignals(tab)
        
        # Add to the destination window.
        dstWindow.tabWidget.setCurrentIndex(dstWindow.tabWidget.insertTab(toIndex, tab, icon, text))
        
        # Update menu actions in destination window.
        actions = dstWindow.menuTabList.actions()
        if toIndex >= len(actions):
            dstWindow.menuTabList.addAction(action)
        else:
            beforeAction = actions[toIndex]
            dstWindow.menuTabList.insertAction(beforeAction, action)
        dstWindow.connectTabSignals(tab)
        
        # Use the new window's syntax highlighter.
        fileInfo = QtCore.QFileInfo(tab.getCurrentPath())
        ext = fileInfo.suffix()
        dstWindow.setHighlighter(ext, tab=tab)
    
    def removeTab(self, index):
        """ Stores as recently closed tab, then closes it.
        
        :Parameters:
            index : `int`
                Index of tab to remove.
        """
        # Get tab we're about to remove.
        tab = self.tabWidget.widget(index)
        
        # Remove from tab widget.
        self.tabWidget.removeTab(index)
        
        # Remove from current tab list.
        action = self.menuTabList.actions()[index]
        self.menuTabList.removeAction(action)
        
        if tab.isNewTab:
            # Clear memory
            del tab
        else:
            # Set tab inactive.
            tab.isActive = False
            # Get rid of the oldest tab if we already have the max.
            tabActions = self.menuRecentlyClosedTabs.actions()
            if len(tabActions) > RECENT_TABS - 1:
                self.menuRecentlyClosedTabs.removeAction(tabActions[0])
            del tabActions
            # Add to recently closed tab list.
            self.menuRecentlyClosedTabs.addAction(action)
            self.menuRecentlyClosedTabs.setEnabled(True)
    
    """
    Edit Menu Methods
    """
    
    @Slot()
    # TODO: Test this doesn't get "False" as the first param from using triggered signal on an action. Probably need to test on Mac.
    def toggleEdit(self, tab=None):
        """ Switch between Browse mode and Edit mode.
        
        :Returns:
            True if we switched modes; otherwise, False.
            This only returns False if we were in Edit mode and the user cancelled due to unsaved changes.
        :Rtype:
            `bool`
        """
        logger.debug("toggleEdit: %s", tab)  # TEMP for TODO
        tab = tab or self.currTab
        
        # Don't change between browse and edit mode if dirty. Saves if needed.
        if not self.dirtySave(tab=tab):
            return False
        
        refreshed = False
        
        # Toggle edit mode
        tab.inEditMode = not tab.inEditMode
        if tab.inEditMode:
            # Set editor's scroll position to browser's position.
            hScrollPos = tab.textBrowser.horizontalScrollBar().value()
            vScrollPos = tab.textBrowser.verticalScrollBar().value()
            tab.textBrowser.setVisible(False)
            tab.textEditor.setVisible(True)
            tab.textEditor.setFocus()
            tab.textEditor.horizontalScrollBar().setValue(hScrollPos)
            tab.textEditor.verticalScrollBar().setValue(vScrollPos)
        else:
            # Set browser's scroll position to editor's position.
            hScrollPos = tab.textEditor.horizontalScrollBar().value()
            vScrollPos = tab.textEditor.verticalScrollBar().value()
            
            # TODO: If we edited the file (or it changed on disk since we loaded it, even if the user ignored the
            # prompt to reload it?), make sure we reload it in the browser tab. Currently, we just always reload it to
            # be safe, but this can be slow.
            refreshed = self.refreshTab(tab=tab)
            
            tab.textEditor.setVisible(False)
            tab.textBrowser.setVisible(True)
            tab.textBrowser.setFocus()
            tab.textBrowser.horizontalScrollBar().setValue(hScrollPos)
            tab.textBrowser.verticalScrollBar().setValue(vScrollPos)
        
        # Don't double-up the below commands if we already refreshed the tab.
        if not refreshed:
            # Update highlighter.
            tab.highlighter.setDocument(tab.getCurrentTextWidget().document())
            if tab == self.currTab:
                self.updateEditButtons()
        
        self.findRehighlightAll()
        if tab == self.currTab:
            self.editModeChanged.emit(tab.inEditMode)
        return True
    
    @Slot()
    def undo(self):
        """ Undo last change in the current text editor.
        """
        self.currTab.textEditor.undo()
    
    @Slot()
    def redo(self):
        """ Redo last change in the current text editor.
        """
        self.currTab.textEditor.redo()
    
    @Slot()
    def cut(self):
        """ Cut selected text in the current text editor.
        """
        self.currTab.textEditor.cut()
        if self.currTab.inEditMode:
            self.actionPaste.setEnabled(True)
    
    @Slot()
    def copy(self):
        """ Copy selected text in the current text editor.
        """
        self.currTab.getCurrentTextWidget().copy()
        if self.currTab.inEditMode:
            self.actionPaste.setEnabled(True)
    
    @Slot()
    def paste(self):
        """ Paste selected text in the current text editor.
        """
        self.currTab.textEditor.paste()
    
    @Slot()
    def selectAll(self):
        """ Select all text in the current focused widget.
        """
        if self.addressBar.hasFocus():
            self.addressBar.selectAll()
        elif self.findBar.hasFocus():
            self.findBar.selectAll()
        elif self.includeWidget.fileNameEdit.hasFocus():
            self.includeWidget.fileNameEdit.selectAll()
        else:
            self.currTab.getCurrentTextWidget().selectAll()
    
    @Slot()
    def toggleFind(self):
        """ Show/Hide the Find bar.
        """
        self.findWidget.setVisible(True)
        self.findBar.selectAll()
        self.findBar.setFocus()

        # Pre-populate the Find field with the current selection, if any.
        text = self.currTab.getCurrentTextWidget().textCursor().selectedText()
        if text:
            # Currently, find doesn't work with line breaks, so use the last line that contains any text.
<<<<<<< HEAD
            text = [x for x in text.split('\u2029') if x][-1]
            self.findBar.setText(text)
=======
            text = [x for x in text.split(u'\u2029') if x][-1]
            self.findBar.setText(text)
            self.findBar.selectAll()
>>>>>>> 3af50d3f
            self.validateFindBar(text)
    
    @Slot()
    def toggleFindClose(self):
        """ Hide the Find bar.
        """
        self.findWidget.setVisible(False)
    
    @Slot()
    def find(self, flags=None, startPos=3, loop=True):
        """ Find next hit for the search text.
        
        :Parameters:
            flags
                Options for document().find().
            startPos : `int`
                Position from which the search should begin.
                0=Start of document
                1=End of document
                2=Start of selection
                3=End of selection (default)
            loop : `bool`
                True lets us loop through the beginning or end of a document
                if the phrase was not found from the current position.
                False limits that behavior so that we don't endlessly loop.
        """
        # Set options.
        if flags is None:
            searchFlags = QtGui.QTextDocument.FindFlags()
        else:
            searchFlags = flags
        if self.preferences['findMatchCase']:
            searchFlags |= QtGui.QTextDocument.FindCaseSensitively
        
        currTextWidget = self.currTab.getCurrentTextWidget()
        
        # Set where to start searching from.
        if startPos == 0:
            currPos = 0
        elif startPos == 1:
            # Moving our current cursor doesn't work, so create a temporary one to find the end of the document.
            tmpCursor = QtGui.QTextCursor(currTextWidget.document())
            tmpCursor.movePosition(QtGui.QTextCursor.End)
            currPos = tmpCursor.position()
            del tmpCursor
        elif startPos == 2:
            currPos = currTextWidget.textCursor().selectionStart()
        else:  # startPos == 3
            currPos = currTextWidget.textCursor().selectionEnd()
        
        # Find text.
        cursor = currTextWidget.document().find(self.findBar.text(), currPos, searchFlags)
        
        if cursor.hasSelection():
            # Found phrase. Set cursor and formatting.
            currTextWidget.setTextCursor(cursor)
            self.findBar.setStyleSheet("QLineEdit{{background:{}}}".format("inherit" if self.isDarkTheme() else "none"))
            if loop:
                # Didn't just loop through the document, so hide any messages.
                self.labelFindPixmap.setVisible(False)
                self.labelFindStatus.setVisible(False)
        elif loop:
            self.labelFindPixmap.setPixmap(self.browserReloadIcon.pixmap(16,16))
            self.labelFindStatus.setText("Search wrapped")
            self.labelFindPixmap.setVisible(True)
            self.labelFindStatus.setVisible(True)
            # loop = False because we don't want to create an infinite recursive search.
            if searchFlags & QtGui.QTextDocument.FindBackward:
                self.find(flags=QtGui.QTextDocument.FindBackward, startPos=1, loop=False)
            else:
                self.find(startPos=0, loop=False)
        else:
            # If nothing was still found, set formatting.
            self.labelFindPixmap.setPixmap(self.browserStopIcon.pixmap(16,16))
            self.labelFindStatus.setText("Phrase not found")
            self.labelFindPixmap.setVisible(True)
            self.labelFindStatus.setVisible(True)
            self.findBar.setStyleSheet("QLineEdit{background:salmon}")
        if self.buttonHighlightAll.isChecked():
            self.findHighlightAll()
    
    @Slot()
    def findPrev(self):
        """ Find previous hit for the search text.
        """
        self.find(flags=QtGui.QTextDocument.FindBackward, startPos=2)
    
    @Slot(bool)
    def findHighlightAll(self, checked=True):
        """ Highlight all hits for the search text.

        :Parameters:
            checked : `bool`
                If True, highlight all occurrences of the current find phrase.
        """
        findText = self.findBar.text()
        textWidget = self.currTab.getCurrentTextWidget()
        extras = [x for x in textWidget.extraSelections() if
                  x.format.property(QtGui.QTextFormat.UserProperty) != "find"]
        if checked and findText:
            flags = QtGui.QTextDocument.FindFlags()
            if self.preferences['findMatchCase']:
                flags |= QtGui.QTextDocument.FindCaseSensitively
            doc = textWidget.document()
            cursor = QtGui.QTextCursor(doc)
            lineColor = QtGui.QColor(QtCore.Qt.yellow)
            count = 0
            while True:
                cursor = doc.find(findText, cursor, flags)
                if cursor.isNull():
                    break
                selection = QtWidgets.QTextEdit.ExtraSelection()
                selection.format.setBackground(lineColor)
                selection.format.setProperty(QtGui.QTextFormat.UserProperty, "find")
                selection.cursor = cursor
                extras.append(selection)
                count += 1
            logger.debug("Find text found %s time%s", count, '' if count == 1 else 's')
        textWidget.setExtraSelections(extras)
    
    def findRehighlightAll(self):
        """ Rehighlight all occurrences of the find phrase when the active document changes.
        """
        if self.buttonHighlightAll.isEnabled() and self.buttonHighlightAll.isChecked():
            self.findHighlightAll()

    @Slot()
    def showFindReplaceDlg(self):
        """ Show the Find/Replace dialog.
        """
        if self.findDlg is not None:
            self.findDlg.deleteLater()
        self.findDlg = FindDialog(self)
        
        # Connect signals.
        self.findDlg.findBtn.clicked.connect(self.find2)
        self.findDlg.replaceBtn.clicked.connect(self.replace)
        self.findDlg.replaceFindBtn.clicked.connect(self.replaceFind)
        self.findDlg.replaceAllBtn.clicked.connect(self.replaceAll)
        self.findDlg.replaceAllOpenBtn.clicked.connect(self.replaceAllInOpenFiles)
        
        # Make sure the dialog updates if the edit mode of the current tab changes.
        self.findDlg.updateForEditMode(self.currTab.inEditMode)
        self.editModeChanged.connect(self.findDlg.updateForEditMode)
        
        # Open dialog.
        self.findDlg.show()
    
    @Slot()
    def find2(self, startPos=3, loop=True, findText=None, tab=None):
        """
        Find functionality for find/replace dialog.
        
        :Parameters:
            startPos : `int`
                Position from which the search should begin.
                0=Start of document
                1=End of document
                2=Start of selection
                3=End of selection (default)
            loop : `bool`
                True lets us loop through the beginning or end of a document
                if the phrase was not found from the current position.
                False limits that behavior so that we don't endlessly loop.
            findText : `str`
                Text to find.
            tab : `BrowserTab` | None
                Tab. Defaults to current tab if None.
        """
        tab = tab or self.currTab

        # Set options.
        searchFlags = self.findDlg.searchFlags()
        if self.findDlg.searchBackwardsCheck.isChecked() and startPos == 3:
            startPos = 2
        
        currTextWidget = tab.getCurrentTextWidget()
        
        # Set where to start searching from.
        if startPos == 0:
            currPos = 0
        elif startPos == 1:
            # Moving our current cursor doesn't work, so create a temporary one to find the end of the document.
            tmpCursor = QtGui.QTextCursor(currTextWidget.document())
            tmpCursor.movePosition(QtGui.QTextCursor.End)
            currPos = tmpCursor.position()
            del tmpCursor
        elif startPos == 2:
            currPos = currTextWidget.textCursor().selectionStart()
        else:  # startPos == 3
            currPos = currTextWidget.textCursor().selectionEnd()
        
        # Find text.
        if findText is None:
            findText = self.getFindText()
        cursor = currTextWidget.document().find(findText, currPos, searchFlags)
        
        if cursor.hasSelection():
            # Found phrase. Set cursor and formatting.
            currTextWidget.setTextCursor(cursor)
            self.findDlg.statusBar.clearMessage()
            self.findDlg.setStyleSheet("QLineEdit#findLineEdit{background:none}")
            return True
        elif loop:
            # loop = False because we don't want to create an infinite recursive search.
            startPos = 1 if (searchFlags & QtGui.QTextDocument.FindBackward) else 0
            return self.find2(startPos=startPos, loop=False, tab=tab)
        else:
            self.findDlg.statusBar.showMessage("Phrase not found")
            self.findDlg.setStyleSheet("QLineEdit#findLineEdit{background:salmon}")
            return False
    
    @Slot()
    def replace(self, findText=None, replaceText=None, tab=None):
        """ Replace next hit for the search text.

        :Parameters:
            findText : `str` | None
                Text to find.
                Defaults to getting text from Find/Replace dialog.
            replaceText : `str` | None
                Text to replace it with.
                Defaults to getting text from Find/Replace dialog.
            tab : `BrowserTab` | None
                Tab to replace text in. Defaults to current tab if None.
        """
        tab = tab or self.currTab

        if findText is None:
            findText = self.getFindText()
        if replaceText is None:
            replaceText = self.getReplaceText()
        
        # If we already have a selection.
        cursor = tab.textEditor.textCursor()
        if cursor.hasSelection() and cursor.selectedText() == findText:
            tab.textEditor.insertPlainText(replaceText)
            self.findDlg.statusBar.showMessage("1 occurrence replaced.")
        # If we don't have a selection, try to get a new one.
        elif self.find2(findText, tab=tab):
            self.replace(findText, replaceText, tab=tab)
    
    @Slot()
    def replaceFind(self):
        """ Replace next hit for the search text, then find the next after that.
        """
        self.replace()
        self.find2()
    
    @Slot()
    def replaceAll(self, findText=None, replaceText=None, tab=None, report=True):
        """ Replace all occurrences of the search text.

        :Parameters:
            findText : `str` | None
                Text to find. If None, get the value from the Find/Replace dialog.
            replaceText : `str` | None
                Text to replace. If None, get the value from the Find/Replace dialog.
            tab : `TabWidget` | None
                Tab to replace text in. Defaults to current tab.
            report : `bool`
                If True, report replace statistics; otherwise, just return the number of replacements.
        :Returns:
            Number of replacements
        :Rtype:
            `int`
        """
        count = 0
        with self.overrideCursor():
            findText = findText if findText is not None else self.getFindText()
            replaceText = replaceText if replaceText is not None else self.getReplaceText()
            tab = tab or self.currTab
            # Make sure we don't use the FindBackward flag. While direction doesn't really matter since all occurrences
            # are getting replaced, it doesn't work with this simplified, fast logic.
            flags = self.findDlg.searchFlags() & ~QtGui.QTextDocument.FindBackward
            editor = tab.getCurrentTextWidget()
            editor.textCursor().beginEditBlock()
            doc = editor.document()
            cursor = QtGui.QTextCursor(doc)
            while True:
                cursor = doc.find(findText, cursor, flags)
                if cursor.isNull():
                    break
                cursor.insertText(replaceText)
                count += 1
            editor.textCursor().endEditBlock()

        if report:
            if count > 0:
                self.findDlg.setStyleSheet("QLineEdit#findLineEdit{background:none}")
                self.findDlg.statusBar.showMessage("{} occurrence{} replaced.".format(count, '' if count == 1 else 's'))
            else:
                self.findDlg.statusBar.showMessage("Phrase not found. 0 occurrences replaced.")
        return count
    
    @Slot()
    def replaceAllInOpenFiles(self):
        """ Iterate through all the writable tabs, finding and replacing the search text.
        """
        count = files = 0
        
        with self.overrideCursor():
            findText = self.getFindText()
            replaceText = self.getReplaceText()
            for tab in self.tabIterator():
                status = tab.getFileStatus()
                if not status.writable:
                    continue
                if not tab.inEditMode:
                    self.toggleEdit(tab)
                thisCount = self.replaceAll(findText, replaceText, tab, report=False)
                if thisCount:
                    files += 1
                    count += thisCount
        
        if count > 0:
            self.findDlg.setStyleSheet("QLineEdit#findLineEdit{background:none}")
            self.findDlg.statusBar.showMessage("{} occurrence{} replaced in {} file{}.".format(
                count, '' if count == 1 else 's', files, '' if files == 1 else 's'))
        else:
            self.findDlg.statusBar.showMessage("Phrase not found. 0 occurrences replaced.")
    
    def findAndReplace(self, findText, replaceText, tab, startPos=0):
        """ Replace a single occurrence of a phrase.
        
        :Parameters:
            findText : `str`
                Text to find
            replaceText : `str`
                Text to replace with
            startPos : `int`
                Position from which the search should begin.
                0=Start of document (default)
                1=End of document
                2=Start of selection
                3=End of selection
        
        :Returns:
            Whether or not a match was found.
        
        :Rtype:
            `bool`
        """
        # Find one occurrence...
        if self.find2(startPos=startPos, loop=False, findText=findText, tab=tab):
            # ...and replace it.
            cursor = tab.textEditor.textCursor()
            if cursor.hasSelection() and cursor.selectedText() == findText:
                tab.textEditor.insertPlainText(replaceText)
            return True
        return False
    
    def getFindText(self):
        """ Get the text to find.
        
        :Returns:
            The search text from the Find/Replace dialog.
        :Rtype:
            `str`
        """
        return self.findDlg.findLineEdit.text()
    
    def getReplaceText(self):
        """ Get the text to replace the search text with.
        
        :Returns:
            The replace text from the Find/Replace dialog.
        :Rtype:
            `str`
        """
        return self.findDlg.replaceLineEdit.text()
    
    @Slot()
    def goToLineNumberDlg(self):
        """
        Get a line number from the user and scroll to it.
        """
        textWidget = self.currTab.getCurrentTextWidget()
        currLine = textWidget.textCursor().blockNumber() + 1
        maxLine = textWidget.document().blockCount()
        # Get line number. Current = current line, min = 1, max = number of lines.
        line = QtWidgets.QInputDialog.getInt(self, "Go To Line Number", "Line number:", currLine, 1, maxLine)
        if line[1]:
            self.currTab.goToLineNumber(line[0])
    
    def goToLineNumber(self, line=1):
        """ Go to the given line number
        
        :Parameters:
            line : `int`
                Line number to scroll to. Defaults to 1 (top of document).
        """
        warnings.warn(
            "goToLineNumber has been deprecated. Call this same method on the BrowserTab object itself.",
            DeprecationWarning
        )
        self.currTab.goToLineNumber(line)
    
    def tabIterator(self):
        """ Iterator through the tab widgets. """
        for i in range(self.tabWidget.count()):
            yield self.tabWidget.widget(i)
    
    @Slot()
    def editPreferences(self):
        """ Open Preferences dialog """
        dlg = PreferencesDialog(self)
        # Open dialog.
        if dlg.exec_() == dlg.Accepted:
            # Users currently have to refresh to see these changes.
            self.preferences['parseLinks'] = dlg.getPrefParseLinks()
            self.preferences['syntaxHighlighting'] = dlg.getPrefSyntaxHighlighting()
            self.preferences['teletype'] = dlg.getPrefTeletypeConversion()
            self.preferences['theme'] = dlg.getPrefTheme()
            
            # These changes do not require the user to refresh any tabs to see the change.
            self.preferences['newTab'] = dlg.getPrefNewTab()
            self.preferences['lineNumbers'] = dlg.getPrefLineNumbers()
            self.preferences['showAllMessages'] = dlg.getPrefShowAllMessages()
            self.preferences['showHiddenFiles'] = dlg.getPrefShowHiddenFiles()
            self.preferences['autoCompleteAddressBar'] = dlg.getPrefAutoCompleteAddressBar()
            self.preferences['textEditor'] = dlg.getPrefTextEditor()
            self.preferences['diffTool'] = dlg.getPrefDiffTool()
            self.preferences['font'] = dlg.getPrefFont()
            self.preferences['useSpaces'] = dlg.getPrefUseSpaces()
            self.preferences['tabSpaces'] = dlg.getPrefTabSpaces()
            self.preferences['lineLimit'] = dlg.getPrefLineLimit()
            self.preferences['autoIndent'] = dlg.getPrefAutoIndent()
            
            # Update font and line number visibility in all tabs.
            self.tabWidget.setFont(self.preferences['font'])
            self.includeWidget.showAll(self.preferences['showHiddenFiles'])
            
            for w in self.tabIterator():
                w.textBrowser.setFont(self.preferences['font'])
                w.textBrowser.zoomIn(self.preferences['fontSizeAdjust'])
                w.textBrowser.lineNumbers.setVisible(self.preferences['lineNumbers'])
                w.textEditor.setFont(self.preferences['font'])
                w.textEditor.zoomIn(self.preferences['fontSizeAdjust'])
                w.textEditor.lineNumbers.setVisible(self.preferences['lineNumbers'])
                w.setIndentSettings(self.preferences['useSpaces'], self.preferences['tabSpaces'], self.preferences['autoIndent'])
            
            programs = dlg.getPrefPrograms()
            if programs != self.programs:
                self.programs = programs
                # Update regex used for searching links.
                self.compileLinkRegEx.emit()
                # Update highlighter.
                for h in self.masterHighlighters.values():
                    h.setLinkPattern(self.programs)
            
            for h in self.masterHighlighters.values():
                h.setSyntaxHighlighting(self.preferences['syntaxHighlighting'])
            
            # Enable/Disable completer on address bar.
            if self.preferences['autoCompleteAddressBar']:
                self.addressBar.setCompleter(self.addressBar.customCompleter)
            else:
                self.addressBar.setCompleter(QtWidgets.QCompleter())
            
            # Save the preferences to disk.
            self.writeSettings()
    
    def updatePreference(self, key, value):
        """ Update a user preference, setting the preferences dict and updating the config file.
        
        :Parameters:
            key : `str`
                Preference key
            value
                Serializable preference value
        """
        self.preferences[key] = value
        self.config.setValue(key, value)
    
    @Slot(bool)
    def updatePreference_findMatchCase(self, checked):
        """ Stores a bool representation of checkbox's state.
        
        :Parameters:
            checked : `bool`
                State of checkbox.
        """
        self.updatePreference('findMatchCase', checked)
        self.findRehighlightAll()
    
    @Slot(str)
    def validateFindBar(self, text):
        """ Update widgets on the Find bar as the search text changes.
        
        :Parameters:
            text : `str`
                Current text in the find bar.
        """
        if text:
            self.buttonFindPrev.setEnabled(True)
            self.buttonFindNext.setEnabled(True)
            self.actionFindPrev.setEnabled(True)
            self.actionFindNext.setEnabled(True)
            self.buttonHighlightAll.setEnabled(True)
            self.find(startPos=2)  # Find as user types.
        else:
            self.buttonFindPrev.setEnabled(False)
            self.buttonFindNext.setEnabled(False)
            self.actionFindPrev.setEnabled(False)
            self.actionFindNext.setEnabled(False)
            self.buttonHighlightAll.setEnabled(False)
            if self.buttonHighlightAll.isChecked():
                self.findHighlightAll()
            self.findBar.setStyleSheet("QLineEdit{{background:{}}}".format("inherit" if self.isDarkTheme() else "none"))
            self.labelFindPixmap.setVisible(False)
            self.labelFindStatus.setVisible(False)
    
    """
    View Menu Methods
    """
    
    @Slot(bool)
    def toggleInclude(self, checked):
        """ Show/Hide the side file browser.
        
        :Parameters:
            checked : `bool`
                State of checked menu.
        """
        self.updatePreference('includeVisible', checked)
        self.mainWidget.setSizes([1 if checked else 0, 1500])
    
    @Slot(int, int)
    def setIncludePanelActionState(self, pos=0, index=0):
        """ Set the check state of the include panel action.
        If it is visible, the action will be checked.
        
        :Parameters:
            pos : `int`
                Position from left edge of widget. For catching signal only.
            index : `int`
                Splitter handle index. For catching signal only.
        """
        self.actionIncludePanel.setChecked(self.mainWidget.sizes()[0] != 0)
    
    @Slot()
    def duplicateTab(self):
        """ Duplicate the tab that was right-clicked.
        This doesn't duplicate edit state or any history at the moment.
        """
        origIndex = self.tabWidget.tabBar.tabAt(self.contextMenuPos)
        url = self.tabWidget.widget(origIndex).getCurrentUrl()
        
        # Create a new tab and select it, positioning it immediately after the original tab.
        self.newTab()
        fromIndex = self.tabWidget.currentIndex()
        toIndex = origIndex + 1
        if fromIndex != toIndex:
            self.tabWidget.moveTab(fromIndex, toIndex)
        
        # Open the same document as the original tab.
        if not url.isEmpty():
            self.setSource(url)
    
    @Slot()
    def refreshSelectedTab(self):
        """ Refresh the tab that was right-clicked.
        """
        selectedIndex = self.tabWidget.tabBar.tabAt(self.contextMenuPos)
        selectedTab = self.tabWidget.widget(selectedIndex)
        self.refreshTab(selectedTab)
    
    @Slot()
    def refreshTab(self, tab=None):
        """ Reload the file for a tab.
        
        :Parameters:
            tab : `BrowserTab` | None
                Tab to refresh. Defaults to current tab if None.
        :Returns:
            If the tab was reloaded successfully.
        :Rtype:
            `bool`
        """
        # Only refresh the tab if the refresh action is enabled, since the F5 shortcut is never disabled,
        # and methods sometimes call this directly even though we do not want to refresh.
        if self.actionRefresh.isEnabled():
            tab = tab or self.currTab
            status = self.setSource(tab.getCurrentUrl(), isNewFile=False,
                hScrollPos=tab.getCurrentTextWidget().horizontalScrollBar().value(),
                vScrollPos=tab.getCurrentTextWidget().verticalScrollBar().value(),
                tab=tab)
            return status
        return False
    
    @Slot()
    def increaseFontSize(self):
        """ Increase font size in the text browser and editor.
        """
        self.updatePreference('fontSizeAdjust', self.preferences['fontSizeAdjust'] + 1)
        for w in self.tabIterator():
            w.textBrowser.zoomIn()
            w.textEditor.zoomIn()
    
    @Slot()
    def decreaseFontSize(self):
        """ Decrease font size in the text browser and editor.
        """
        # Don't allow zooming to zero or lower. While the widgets already block this safely, we don't want our font
        # size adjustment to get larger even when the document font size isn't getting smaller than 1.
        size = self.currTab.getCurrentTextWidget().document().defaultFont().pointSize()
        if size + self.preferences['fontSizeAdjust'] <= 1:
            return
        self.updatePreference('fontSizeAdjust', self.preferences['fontSizeAdjust'] - 1)
        for w in self.tabIterator():
            w.textBrowser.zoomOut()
            w.textEditor.zoomOut()
    
    @Slot()
    def defaultFontSize(self):
        """ Reset the text browser and editor to the default font size.
        """
        for w in self.tabIterator():
            w.textBrowser.zoomIn(-self.preferences['fontSizeAdjust'])
            w.textEditor.zoomIn(-self.preferences['fontSizeAdjust'])
        self.updatePreference('fontSizeAdjust', 0)
    
    @Slot(bool)
    def toggleFullScreen(self, *args):
        """ Toggle between full screen mode
        """
        self.setWindowState(self.windowState() ^ QtCore.Qt.WindowFullScreen)
    
    """
    History Menu Methods
    """
    
    @Slot()
    def browserBack(self):
        """ Go back one step in history for the current tab.
        """
        # Check if there are any changes to be saved before we modify the history.
        if not self.dirtySave():
            return
        self.currTab.goBack()
    
    @Slot()
    def browserForward(self):
        """ Go forward one step in history for the current tab.
        """
        # Check if there are any changes to be saved before we modify the history.
        if not self.dirtySave():
            return
        self.currTab.goForward()
    
    @Slot(QtWidgets.QWidget)
    def restoreTab(self, tab):
        """ Restore a previously closed tab.
        
        :Parameters:
            tab : `QtWidgets.QWidget`
                Tab widget
        """
        # Find out if current tab is blank.
        index = -1
        if self.currTab.isNewTab:
            index = self.tabWidget.currentIndex()
        
        if index != -1:
            logger.debug("Restoring tab at index %d", index)
            # If we had a blank tab to start with, swap it with the new tab.
            # Be sure to add the new tab before removing the old tab so we always have at least one tab.
            self.tabWidget.setCurrentIndex(self.tabWidget.insertTab(index, tab, tab.action.icon(),
                                           QtCore.QFileInfo(tab.getCurrentPath()).fileName()))
            self.tabWidget.removeTab(index + 1)
            actions = self.menuTabList.actions()
            oldAction = actions[index]
            self.menuTabList.insertAction(oldAction, tab.action)
            self.menuTabList.removeAction(oldAction)
        else:
            # Add the new tab to the end of the list.
            logger.debug("Restoring tab at end")
            self.tabWidget.setCurrentIndex(self.tabWidget.addTab(tab, tab.action.icon(),
                                           QtCore.QFileInfo(tab.getCurrentPath()).fileName()))
            self.menuTabList.addAction(tab.action)
        
        # Remove the restored tab from the recently closed tabs menu.
        self.menuRecentlyClosedTabs.removeAction(tab.action)
        
        # Re-activate the restored tab.
        tab.isActive = True
        
        # Disable menu if there are no more recent tabs.
        if not self.menuRecentlyClosedTabs.actions():
            self.menuRecentlyClosedTabs.setEnabled(False)
        
        # Update settings in the recently re-opened tab that may have changed.
        if self.preferences['font'] != self.app.DEFAULTS['font']:
            tab.textBrowser.setFont(self.preferences['font'])
            tab.textEditor.setFont(self.preferences['font'])
        tab.textBrowser.lineNumbers.setVisible(self.preferences['lineNumbers'])
        tab.textEditor.lineNumbers.setVisible(self.preferences['lineNumbers'])
        
        # TODO: If this file doesn't exist or has changed on disk, reload it or warn the user?
    
    """
    Commands Menu Methods
    """
    @Slot()
    def diffFile(self):
        """ Compare current version of file in app to current version on disk.
        Allows you to make comparisons using a temporary file, without saving your changes.
        """
        path = self.currTab.getCurrentPath()
        if self.currTab.fileFormat == FILE_FORMAT_USDC:
            path = self.getUsdCrateCachePath(path)
        
        fd, tmpPath = tempfile.mkstemp(suffix=QtCore.QFileInfo(path).fileName(), dir=self.app.tmpDir)
        with os.fdopen(fd, 'w') as f:
            f.write(self.currTab.textEditor.toPlainText())
        args = shlex.split(self.preferences['diffTool']) + [QtCore.QDir.toNativeSeparators(path), tmpPath]
        self.launchProcess(args)
    
    @staticmethod
    def getPermissionString(path):
        """ Get permissions string for a file's mode.
        Qt.py compatibility fix since QFileInfo.permissions isn't in PySide2.
        
        :Parameters:
            path : `str`
                File path
        :Returns:
            String corresponding to read (r), write (w), and execute (x) permissions for file.
        """
        mode = os.stat(path)[stat.ST_MODE]
        perms = "-"
        for who in "USR", "GRP", "OTH":
            for what in "R", "W", "X":
                if mode & getattr(stat, "S_I" + what + who):
                    perms += what.lower()
                else:
                    perms += "-"
        return perms
    
    @Slot()
    def fileInfo(self):
        """ Display information about the current file.
        """
        # Get file information.
        path = self.currTab.getCurrentPath()
        info = QtCore.QFileInfo(path)
        if not info.exists():
            self.showWarningMessage("Selected file does not exist.")
            return
        size = info.size()
        owner = info.owner()
        modified = info.lastModified().toString()
        
        # Former PyQt4 way before moving to getPermissionString method.
        """
        perms = info.permissions()
        permissions = "-"
        permissions += "r" if perms & QtCore.QFile.ReadUser else "-"
        permissions += "w" if perms & QtCore.QFile.WriteUser else "-"
        permissions += "x" if perms & QtCore.QFile.ExeUser else "-"
        permissions += "r" if perms & QtCore.QFile.ReadGroup else "-"
        permissions += "w" if perms & QtCore.QFile.WriteGroup else "-"
        permissions += "x" if perms & QtCore.QFile.ExeGroup else "-"
        permissions += "r" if perms & QtCore.QFile.ReadOther else "-"
        permissions += "w" if perms & QtCore.QFile.WriteOther else "-"
        permissions += "x" if perms & QtCore.QFile.ExeOther else "-"
        """
        permissions = self.getPermissionString(path)
        
        # Create dialog to display info.
        dlg = QtWidgets.QDialog(self)
        dlg.setWindowIcon(self.style().standardIcon(QtWidgets.QStyle.SP_FileDialogInfoView))
        dlg.setWindowTitle("File Information")
        layout = QtWidgets.QGridLayout(dlg)
        labelName = QtWidgets.QLabel("<b>{}</b>".format(info.fileName()))
        labelName.setAlignment(QtCore.Qt.AlignCenter)
        layout.addWidget(labelName, 0, 0, 1, 0)
        labelPath1        = QtWidgets.QLabel("Full path:")
        labelPath2        = QtWidgets.QLabel(QtCore.QDir.toNativeSeparators(path))
        labelSize1        = QtWidgets.QLabel("Size:")
        labelSize2        = QtWidgets.QLabel(utils.humanReadableSize(size))
        labelPermissions1 = QtWidgets.QLabel("Permissions:")
        labelPermissions2 = QtWidgets.QLabel(permissions)
        labelOwner1       = QtWidgets.QLabel("Owner:")
        labelOwner2       = QtWidgets.QLabel(owner)
        labelModified1    = QtWidgets.QLabel("Modified:")
        labelModified2    = QtWidgets.QLabel(modified)
        # Set text interaction.
        labelName.setTextInteractionFlags(QtCore.Qt.TextSelectableByMouse)
        labelPath2.setTextInteractionFlags(QtCore.Qt.TextSelectableByMouse)
        labelSize2.setTextInteractionFlags(QtCore.Qt.TextSelectableByMouse)
        labelPermissions2.setTextInteractionFlags(QtCore.Qt.TextSelectableByMouse)
        labelOwner2.setTextInteractionFlags(QtCore.Qt.TextSelectableByMouse)
        labelModified2.setTextInteractionFlags(QtCore.Qt.TextSelectableByMouse)
        # Add to layout.
        layout.addWidget(labelPath1,        1, 0)
        layout.addWidget(labelPath2,        1, 1)
        layout.addWidget(labelSize1,        2, 0)
        layout.addWidget(labelSize2,        2, 1)
        layout.addWidget(labelPermissions1, 3, 0)
        layout.addWidget(labelPermissions2, 3, 1)
        layout.addWidget(labelOwner1,       4, 0)
        layout.addWidget(labelOwner2,       4, 1)
        layout.addWidget(labelModified1,    5, 0)
        layout.addWidget(labelModified2,    5, 1)
        btnBox = QtWidgets.QDialogButtonBox(QtWidgets.QDialogButtonBox.Ok)
        layout.addWidget(btnBox, 6, 0, 1, 0)
        btnBox.accepted.connect(dlg.accept)
        dlg.exec_()
    
    def getCommentStrings(self):
        """ Get the language-specific string(s) for a comment.
        
        :Returns:
            Tuple of start `str` and end `str` defining a comment.
        :Rtype:
            `tuple`
        """
        path = self.currTab.getCurrentPath()
        if path:
            ext = QtCore.QFileInfo(path).suffix()
            if ext in self.masterHighlighters:
                extHighlighter = self.masterHighlighters[ext]
                if extHighlighter.comment:
                    return extHighlighter.comment, ""
                elif extHighlighter.multilineComment:
                    return extHighlighter.multilineComment
        # Default to generic USD and Python comments.
        return "#", ""
    
    @Slot()
    def commentTextRequest(self):
        """ Slot called by the Comment action. """
        self.currTab.getCurrentTextWidget().commentOutText(*self.getCommentStrings())
    
    @Slot()
    def uncommentTextRequest(self):
        """ Slot called by the Uncomment action. """
        self.currTab.getCurrentTextWidget().uncommentText(*self.getCommentStrings())
    
    @Slot()
    def indentText(self):
        """ Indent selected lines by one tab stop.
        """
        self.currTab.getCurrentTextWidget().indentText()
    
    @Slot()
    def unindentText(self):
        """ Un-indent selected lines by one tab stop.
        """
        self.currTab.getCurrentTextWidget().unindentText()
    
    @Slot()
    def launchTextEditor(self):
        """ Launch the current file in a separate text editing application.
        """
        path = QtCore.QDir.toNativeSeparators(self.currTab.getCurrentPath())
        args = shlex.split(self.preferences['textEditor']) + [path]
        self.launchProcess(args)
    
    @Slot()
    def launchUsdView(self):
        """ Launch the current file in usdview.
        """
        app = self.app.DEFAULTS['usdview']
        path = QtCore.QDir.toNativeSeparators(self.currTab.getCurrentPath())
        # Files with spaces have to be double-quoted on Windows for usdview.
        if os.name == "nt":
            cmd = '{} "{}"'.format(app, path)
            self.launchProcess(cmd, shell=True)
        else:
            args = [app, path]
            self.launchProcess(args)
    
    @Slot()
    def launchProgramOfChoice(self, path=None):
        """ Open a file with a program given by the user.
        
        :Parameters:
            path : `str`
                File to open. If None, use currently open file.
        """
        if path is None:
            path = QtCore.QDir.toNativeSeparators(self.currTab.getCurrentPath())
        
        # Get program of choice from user.
        prog, ok = QtWidgets.QInputDialog.getText(
                    self, "Open with...",
                    "Please enter the program you would like to open this file with.\n\nYou may include command line "
                    "options as well, and the file path will be appended to the end of the command.\n\n"
                    "Example:\n    usdview --unloaded\n    rm\n",
                    QtWidgets.QLineEdit.Normal, self.preferences['lastOpenWithStr'])
        # Return if cancel was pressed or nothing entered.
        if not ok or not prog:
            return
        
        # Store command for future convenience.
        self.updatePreference('lastOpenWithStr', prog)
        
        # Launch program.
        args = shlex.split(prog) + [path]
        self.launchProcess(args)
    
    """
    Help Menu Methods
    """
    @Slot(bool)
    def showAboutDialog(self, *args):
        """ Display a modal dialog box that shows the "about" information for the application.
        """
        from .version import __version__
        captionText = "About {}".format(self.app.appDisplayName)
        aboutText = ("<b>App Name:</b> {0} {1}<br/>"
                     "<b>App Path:</b> {2}<br/>"
                     "<b>Documentation:</b> <a href={3}>{3}</a>".format(
                        self.app.appName, __version__, self.app.appPath, self.app.appURL))
        QtWidgets.QMessageBox.about(self, captionText, aboutText)
    
    @Slot(bool)
    def showAboutQtDialog(self, *args):
        """ Show Qt about dialog.
        """
        QtWidgets.QMessageBox.aboutQt(self, self.app.appDisplayName)
    
    @Slot(bool)
    def desktopOpenUrl(self, checked=False, url=None):
        """ Open a URL in a web browser.
        This method doesn't do anything if the URL evaluates to False.
        
        :Parameters:
            checked : `bool`
                For signal only
            url : `str`
                A URL to open.  If one is not provided, it defaults to
                self.appURL.
        """
        url = url or self.app.appURL
        if url:
            QtGui.QDesktopServices.openUrl(QtCore.QUrl(url))
    
    """
    Extra Keyboard Shortcuts
    """
    
    @Slot()
    def onBackspace(self):
        """ Handle the Backspace key for back browser navigation.
        """
        # Need this test since the Backspace keyboard shortcut is always linked to this method.
        if self.currTab.isBackwardAvailable() and not self.currTab.inEditMode:
            self.browserBack()
    
    """
    Miscellaneous Methods
    """
    
    def currentlyOpenFiles(self):
        """ Get the currently open files from all tabs.
        
        :Returns:
            `str` file paths for each open tab
        :Rtype:
            `list`
        """
        return [x.getCurrentPath() for x in self.tabIterator()]
    
    @Slot(QtCore.QUrl)
    def hoverUrl(self, link):
        """ Slot called when the mouse hovers over a URL.
        """
        path = link.toLocalFile()
        if utils.queryItemBoolValue(link, "binary"):
            self.statusbar.showMessage("{} (binary)".format(path))
        else:
            self.statusbar.showMessage(path)
        self.linkHighlighted = link
    
    @Slot(str)
    def onFileChange(self, path):
        """ Track files that have been modified on disk.
        
        :Parameters:
            path : `str`
                Modified file path
        """
        logger.debug("onFileChange: %s", path)
        
        # Check if the file has ACTUALLY changed.
        # We're getting a LOT of false positives with QFileSystemWatcher.
        # Allow changes within the last minute (60,000 milliseconds) (threshold chosen arbitrarily).
        if (QtCore.QFile.exists(path) and
            QtCore.QFileInfo(path).lastModified() < QtCore.QDateTime.currentDateTime().addMSecs(-60000)):
            logger.debug("Ignoring file change since modified time is more than 1 minute ago.")
            
            # Remove and re-add it so we get notifications again.
            self.fileSystemWatcher.removePath(path)
            self.fileSystemWatcher.addPath(path)
            return
        
        if path == self.currTab.getCurrentPath():
            # If this is the current tab, pop up a dialog prompting the user if they want to reload.
            self.promptOnFileChange(path)
        else:
            # Otherwise, store this in a list of modified paths. When we switch tabs,
            # if it's a tab whose file has changed, prompt the user to reload the file.
            self.fileSystemModified.add(path)
    
    def promptOnFileChange(self, path):
        """ Prompt if the file should be reloaded when it has changed on the file system.
        
        :Parameters:
            path : `str`
                Modified file path
        :Returns:
            True if the user reloaded the file; otherwise, False
        :Rtype:
            `bool`
        """
        # Stop watching this file.
        # If the user reloads, we will start watching the file again.
        if path in self.fileSystemModified:
            self.fileSystemModified.remove(path)
        self.fileSystemWatcher.removePath(path)
        
        if QtCore.QFile.exists(path):
            result = QtWidgets.QMessageBox.question(self, "File Modified Externally",
                "{} has been modified on disk. Would you like to reload it?".format(path),
                QtWidgets.QMessageBox.Yes | QtWidgets.QMessageBox.No, QtWidgets.QMessageBox.No)
            if result == QtWidgets.QMessageBox.Yes:
                return self.refreshTab()
            # TODO: If choosing not to reload, should we warn the user again if saving this file later?
            return False
        else:
            result = QtWidgets.QMessageBox.question(self, "File Not Found",
                "{} no longer exists. Another process may have moved or deleted it.".format(path),
                QtWidgets.QMessageBox.Save | QtWidgets.QMessageBox.Cancel, QtWidgets.QMessageBox.Save)
            if result == QtWidgets.QMessageBox.Save:
                return self.saveTab()
            # If not saving, switch to Edit mode so you can save.
            # Make sure the tab appears as dirty so the user is prompted on exit to do so if they still haven't up to
            # that point.
            if not self.currTab.inEditMode:
                self.toggleEdit(self.currTab)
            self.currTab.setDirty()
            return False
    
    def setOverrideCursor(self, cursor=QtCore.Qt.WaitCursor):
        """ Set the override cursor if it is not already set.
        
        :Parameters:
            cursor
                Qt cursor
        """
        if not QtWidgets.QApplication.overrideCursor():
            QtWidgets.QApplication.setOverrideCursor(cursor)
    
    def restoreOverrideCursor(self):
        """ If an override cursor is currently set, restore the previous cursor.
        """
        if QtWidgets.QApplication.overrideCursor():
            QtWidgets.QApplication.restoreOverrideCursor()
    
    @contextmanager
    def overrideCursor(self, cursor=QtCore.Qt.WaitCursor):
        """ For use with the "with" keyword, so the override cursor is always
        restored via a try/finally block, even if the commands in-between fail.

        Example:
            with overrideCursor():
                # do something that may raise an error
        """
        self.setOverrideCursor(cursor)
        try:
            yield
        finally:
            self.restoreOverrideCursor()
    
    def getUsdCrateCachePath(self, fileStr):
        """ Cache a converted Crate file so we can use it again later without reconversion if it's still newer.
        
        :Parameters:
            fileStr : `str`
                USD file path
        :Returns:
            Cache file path
        :Rtype:
            `str`
        """
        if (fileStr in self.app.usdCache and
            QtCore.QFileInfo(self.app.usdCache[fileStr]).lastModified() > QtCore.QFileInfo(fileStr).lastModified()):
            usdPath = self.app.usdCache[fileStr]
            logger.debug("Reusing cached file %s for binary file %s", usdPath, fileStr)
        else:
            logger.debug("Converting binary USD file to ASCII representation...")
            usdPath = utils.generateTemporaryUsdFile(fileStr, self.app.tmpDir)
            self.app.usdCache[fileStr] = usdPath
        return usdPath
    
    def readUsdCrateFile(self, fileStr):
        """ Read in a USD crate file via usdcat converting a temp file to ASCII.
        
        :Parameters:
            fileStr : `str`
                USD file path
        :Returns:
            ASCII file text
        :Rtype:
            `bool`
        """
        self.currTab.fileFormat = FILE_FORMAT_USDC
        self.tabWidget.setTabIcon(self.tabWidget.currentIndex(), self.binaryIcon)
        
        usdPath = self.getUsdCrateCachePath(fileStr)
        with open(usdPath) as f:
            fileText = f.readlines()
        
        # TODO: Remove files from the cache once we reach a certain file size threshold?
        #os.remove(usdPath)
        
        return fileText
    
    def readUsdzFile(self, fileStr, layer=None):
        """ Read in a USD zip (.usdz) file via usdzip, uncompressing to a temp directory.
        
        :Parameters:
            fileStr : `str`
                USD file path
            layer : `str` | None
                Default layer within file (e.g. the portion within the square brackets here:
                @foo.usdz[path/to/file/within/package.usd]@)
        :Returns:
            Destination file
        :Rtype:
            `str`
        :Raises zipfile.BadZipfile:
            For bad ZIP files
        :Raises zipfile.LargeZipFile:
            When a ZIP file would require ZIP64 functionality but that has not been enabled
        :Raises ValueError:
            If default layer not found
        """
        # Cache the unzipped directory so we can use it again later without reconversion if it's still newer.
        if (fileStr in self.app.usdCache and
            QtCore.QFileInfo(self.app.usdCache[fileStr]).lastModified() > QtCore.QFileInfo(fileStr).lastModified()):
            usdPath = self.app.usdCache[fileStr]
            logger.debug("Reusing cached directory %s for zip file %s", usdPath, fileStr)
        else:
            logger.debug("Uncompressing usdz file...")
            usdPath = utils.unzip(fileStr, self.app.tmpDir)
            self.app.usdCache[fileStr] = usdPath
        
        # Check for a nested usdz reference (e.g. @set.usdz[areas/shire.usdz[architecture/BilboHouse/Table.usd]]@)
        if layer and '[' in layer:
            # Get the next level of .usdz file and unzip it.
            layer1, layer2 = layer.split('[', 1)
            dest = utils.getUsdzLayer(usdPath, layer1, fileStr)
            return self.readUsdzFile(dest, layer2)
        
        args = "?extractedDir={}".format(usdPath)
<<<<<<< HEAD
        return utils.getUsdzLayer(usdPath, layer) + args
=======
        return utils.getUsdzLayer(usdPath, layer, fileStr) + args
>>>>>>> 3af50d3f
    
    @Slot(QtCore.QUrl)
    def setSource(self, link, isNewFile=True, newTab=False, hScrollPos=0, vScrollPos=0, tab=None):
        """ Create a new tab or update the current one.
        Process a file to add links.
        Send the formatted text to the appropriate tab.
        
        :Parameters:
            link : `QtCore.QUrl`
                File to open.
                If link contains a fragment (e.g. #text), no new file will be loaded. The current file (if any) will
                remain and the portion after the # will be treated as a query string. Useful for jumping to line
                numbers without reloading the current file.
            isNewFile : `bool`
                Optional bool for if this is a new file or an item from history.
            newTab : `bool`
                Optional bool to open in a new tab no matter what.
            hScrollPos : `int`
                Horizontal scroll bar position.
            vScrollPos : `int`
                Vertical scroll bar position.
            tab : `BrowserTab` | None
                Existing tab to load in. Defaults to current tab. Ignored if newTab=True.
        :Returns:
            True if the file was loaded successfully (or was dirty but the user cancelled the save prompt).
        :Rtype:
            `bool`
        """
        # If we're staying in the current tab, check if the tab is dirty before doing anything.
        # Perform save operations if necessary.
        if not newTab and not self.dirtySave(tab=tab):
            return True
        
        # TODO: When given a relative path here, this expands based on the directory the tool was launched from.
        # Should this instead be relative based on the currently active tab's directory?
        fileInfo = QtCore.QFileInfo(link.toLocalFile())
        absFilePath = fileInfo.absoluteFilePath()
        if not absFilePath:
            tab = tab or self.currTab
            self.closeTab(index=self.tabWidget.indexOf(tab))
            return self.setSourceFinish(tab=tab)
        
        nativeAbsPath = QtCore.QDir.toNativeSeparators(absFilePath)
        fullUrlStr = link.toString()
        fileExists = True  # Assume the file exists for now.
        logger.debug("Setting source to %s (local file path: %s) %s %s", fullUrlStr, link.toLocalFile(), nativeAbsPath, link)
        
        # Handle self-referential links, where we just want to do something to the current file based on input query
        # parameters instead of reloading the file.
        if link.hasFragment():
            queryLink = utils.urlFragmentToQuery(link)
            tab = tab or self.currTab
            
            if newTab:
                return self.setSource(queryLink, isNewFile, newTab, hScrollPos, vScrollPos, tab)
            
            if queryLink.hasQuery():
                # Scroll to line number.
                line = utils.queryItemValue(queryLink, "line")
                if line is not None:
                    tab.goToLineNumber(line)
                    # TODO: It would be nice to store the "clicked" position in history, so going back would take us to
                    # the object we just clicked (as opposed to where we first loaded the file from).
            return self.setSourceFinish(tab=tab)
        
        self.setOverrideCursor()
        try:
            # If the filename contains an asterisk, make sure there is at least one valid file.
            multFiles = None
            if '*' in nativeAbsPath or "<UDIM>" in nativeAbsPath:
                multFiles = glob(nativeAbsPath.replace("<UDIM>", "[1-9][0-9][0-9][0-9]"))
                if not multFiles:
                    return self.setSourceFinish(False, "The file(s) could not be found:\n{}".format(nativeAbsPath),
                        tab=tab)
                
                # If we're opening any files, avoid also opening directories that a glob might have picked up.
                isFile = {x: QtCore.QFileInfo(x).isFile() for x in multFiles}
                if any(isFile.values()):
                    multFiles = [x for x in multFiles if isFile[x]]
                else:
                    # We only found one or more directories via glob, no files. Set multFiles to a single directory,
                    # which will have the effect of opening the file browser dialog to that directory. We don't want
                    # this to open multiple times for each found directory.
                    multFiles = [multFiles[0]]
            # These next tests would normally fail out if the path had a wildcard.
            else:
                if fileInfo.isDir():
                    logger.debug("Set source to directory. Opening file dialog to %s", nativeAbsPath)
                    status = self.setSourceFinish(tab=tab)
                    # Instead of failing with a message that you can't open a directory, open the "Open File" dialog to
                    # this directory instead.
                    self.lastOpenFileDir = absFilePath
                    self.openFileDialog(tab=tab)
                    return status
                if not fileInfo.exists():
                    logger.debug("The file could not be found: %s", nativeAbsPath)
                    fileExists = False
                elif not fileInfo.isReadable():
                    return self.setSourceFinish(False, "The file could not be read:\n{}".format(nativeAbsPath), tab=tab)
            
            # Get extension (minus beginning .) to determine which program to
            # launch, or if the textBrowser should try to display the file.
            ext = fileInfo.suffix()
            if ext in self.programs and self.programs[ext]:
                if multFiles is not None:
                    # Assumes program takes a space-separated list of files.
                    args = shlex.split(self.programs[ext]) + multFiles
                    self.launchProcess(args)
                else:
                    args = shlex.split(self.programs[ext]) + [nativeAbsPath]
                    self.launchProcess(args)
                return self.setSourceFinish(tab=tab)
            
            if multFiles is not None:
                self.setSources(multFiles, tab=tab)
                return self.setSourceFinish(tab=tab)
            
            # Open this in a new tab or not?
            tab = tab or self.currTab
            if (newTab or (isNewFile and self.preferences['newTab'])) and not tab.isNewTab:
                tab = self.newTab()
            else:
                # Remove the tab's previous path from the file system watcher.
                # Be careful not to remove the path if any other tabs have the same file open.
                path = self.currTab.getCurrentPath()
                if path and self.currentlyOpenFiles().count(path) <= 1:
                    self.fileSystemWatcher.removePath(path)
                
                # Set to none until we know what we're reading in.
                tab.fileFormat = FILE_FORMAT_NONE
            
            # Set path in tab's title and address bar.
            fileName = fileInfo.fileName()
            idx = self.tabWidget.indexOf(tab)
            self.tabWidget.setTabText(idx, fileName)
            self.tabWidget.setTabIcon(idx, QtGui.QIcon())
            self.tabWidget.setTabToolTip(idx, "{} - {}".format(fileName, nativeAbsPath))
            
            # Take care of various history menus.
            self.addItemToMenu(link, self.menuHistory, slot=self.setSource, maxLen=25, start=3, end=2)
            self.addItemToMenu(link, self.menuOpenRecent, slot=self.openRecent, maxLen=RECENT_FILES)
            self.menuOpenRecent.setEnabled(True)
            self.addRecentFileToSettings(fullUrlStr)
            
            if fileExists:
                # TODO: If files can load in parallel, this single progress bar would need to change.
                self.loadingProgressBar.setValue(0)
                self.loadingProgressBar.setVisible(True)
                self.loadingProgressLabel.setVisible(True)
                
                try:
                    if self.validateFileSize(fileInfo):
                        for parser in self.fileParsers:
                            if parser.acceptsFile(fileInfo, link):
                                logger.debug("Using parser %s", parser.__class__.__name__)
                                break
                        else:
                            # No matching file parser found.
<<<<<<< HEAD
                            if ext == "usdz":
=======
                            if ext in USD_ZIP_EXTS:
>>>>>>> 3af50d3f
                                layer = utils.queryItemValue(link, "layer")
                                dest = self.readUsdzFile(absFilePath, layer)
                                self.restoreOverrideCursor()
                                self.loadingProgressBar.setVisible(False)
                                self.loadingProgressLabel.setVisible(False)
                                return self.setSource(utils.strToUrl(dest), tab=tab)
                            else:
                                logger.debug("Using default parser")
                                parser = self.fileParserDefault
                        
                        # Stop Loading Tab stops the expensive parsing of the file
                        # for links, checking if the links actually exist, etc.
                        # Setting it to this bypasses link parsing if the tab is in edit mode.
                        parser.stop(tab.inEditMode or not self.preferences['parseLinks'])
                        self.actionStop.setEnabled(True)
                        
                        parser.parse(nativeAbsPath, fileInfo, link)
                        tab.fileFormat = parser.fileFormat
                        self.setHighlighter(ext, tab=tab)
                        logger.debug("Setting HTML")
                        tab.textBrowser.setHtml(parser.html)
                        logger.debug("Setting plain text")
                        tab.textEditor.setPlainText("".join(parser.text))
                        truncated = parser.truncated
                        warning = parser.warning
                        parser._cleanup()
                    else:
                        self.loadingProgressBar.setVisible(False)
                        self.loadingProgressLabel.setVisible(False)
                        return self.setSourceFinish(False, tab=tab)
                except Exception:
                    self.loadingProgressBar.setVisible(False)
                    self.loadingProgressLabel.setVisible(False)
                    return self.setSourceFinish(False, "The file could not be read: {}".format(nativeAbsPath),
                                                traceback.format_exc(), tab=tab)
                
                self.loadingProgressLabel.setText("Highlighting text")
<<<<<<< HEAD
=======
                self.labelFindPixmap.setVisible(False)
                self.labelFindStatus.setVisible(False)
                self.findRehighlightAll()
>>>>>>> 3af50d3f
            else:
                # Load an empty tab pointing to the nonexistent file.
                self.setHighlighter(ext, tab=tab)
                tab.textBrowser.setHtml("")
                tab.textEditor.setPlainText("")
                truncated = False
                warning = None
            
            logger.debug("Updating history")
            tab.isNewTab = False
            if isNewFile:
                tab.updateHistory(link, truncated=truncated)
            tab.updateFileStatus(truncated=truncated)
            if fileExists:
                logger.debug("Setting scroll position")
                # Set focus and scroll to given position.
                # For some reason this never seems to work the first time.
                tab.getCurrentTextWidget().setFocus()
                tab.getCurrentTextWidget().horizontalScrollBar().setValue(hScrollPos)
                tab.getCurrentTextWidget().verticalScrollBar().setValue(vScrollPos)
                
                # Scroll to line number.
                if link.hasQuery():
                    line = utils.queryItemValue(link, "line")
                    if line is not None:
                        tab.goToLineNumber(line)
                
                if absFilePath not in self.fileSystemWatcher.files():
                    self.fileSystemWatcher.addPath(absFilePath)
                
                # Since we dirty the tab anytime the text is changed, undirty it, as we just loaded this file.
                tab.setDirty(False)
                
                self.loadingProgressBar.setVisible(False)
                self.loadingProgressLabel.setVisible(False)
            else:
                if not tab.inEditMode:
                    self.toggleEdit(tab)
                tab.setDirty(True)
            
            logger.debug("Cleanup")
            self.statusbar.showMessage("Done", 2000)
        except Exception:
            return self.setSourceFinish(False, "An error occurred while reading the file: {}".format(nativeAbsPath),
                                        traceback.format_exc(), tab=tab)
        else:
            return self.setSourceFinish(warning=warning, tab=tab)
    
    def setSourceFinish(self, success=True, warning=None, details=None, tab=None):
        """ Finish updating UI after loading a new source.
        
        :Parameters:
            success : `bool`
                If the file was loaded successfully or not
            warning : `str` | None
                Optional warning message
            details : `str` | None
                Optional details for the warning message
            tab : `BrowserTab | None
                Tab that finished. Defaults to current tab.
        :Returns:
            Success
        :Rtype:
            `bool`
        """
        # Clear link since we don't want any previous links to carry over.
        if tab is None or tab == self.currTab:
            self.linkHighlighted = QtCore.QUrl("")
            self.actionStop.setEnabled(False)
            self.updateButtons()
<<<<<<< HEAD
            self.restoreOverrideCursor()
=======
        self.restoreOverrideCursor()
>>>>>>> 3af50d3f
        if warning:
            self.showWarningMessage(warning, details)
        return success
    
    def setSources(self, files, tab=None):
        """ Open multiple files in new tabs.
        
        :Parameters:
            files : `list`
                List of string-based paths to open
            tab : `BrowserTab` | None
                Tab this may be opening from. Useful for path expansion.
        """
        tab = tab or self.currTab
        prevPath = tab.getCurrentPath()
        for path in files:
            self.setSource(utils.expandUrl(path, prevPath), newTab=True, tab=tab)
    
    def setLoadingProgress(self, value):
        self.loadingProgressBar.setValue(value)
        QtWidgets.QApplication.processEvents()
    
    def validateFileSize(self, info):
        """ If a file's size is above a certain threshold, confirm the user still wants to open the file.
        
        :Parameters:
            info : `QtCore.QFileInfo`
                File info object
        :Returns:
            If we should open the file or not
        :Rtype:
            `bool`
        """
        size = info.size()
        if size >= 104857600:  # 100 MB
            self.restoreOverrideCursor()
            try:
                dlg = QtWidgets.QMessageBox.question(self, "Large File",
                    "This file is {} and may be slow to load. Are you sure you want to continue?\n\n{}".format(
                        utils.humanReadableSize(size), info.absoluteFilePath()),
                    QtWidgets.QMessageBox.Yes | QtWidgets.QMessageBox.No)
                return dlg == QtWidgets.QMessageBox.Yes
            finally:
                self.setOverrideCursor()
        return True
    
    def addItemToMenu(self, url, menu, slot, maxLen=None, start=0, end=None):
        """ Add a URL to a history menu.
        
        :Parameters:
            url : `QtCore.QUrl`
                The full URL to add to a history menu.
            menu : `QtWidgets.QMenu`
                Menu to add history item to.
            slot
                Method to connect action to
            maxLen : `int`
                Optional maximum number of history items in the menu.
            start : `int`
                Optional number of actions at the start of the menu to ignore.
            end : `int` | None
                Optional number of actions at the end of the menu to ignore.
        """
        # Get the current actions.
        actions = menu.actions()
        numAllActions = len(actions)
        
        if end is not None:
            end = -end
            numActions = numAllActions - start + end
        else:
            numActions = numAllActions - start
        
        # Validate the start, end, and maxLen numbers.
        if start < 0 or maxLen <= 0 or numActions < 0:
            logger.error("Invalid start/end values provided for inserting action in menu.\n"
                         "start: %d, end: %d, menu length: %d", start, end, numAllActions)
        elif numActions == 0:
            # There are not any actions yet, so just add or insert it.
            action = RecentFile(url, menu, slot)
            if start != 0 and numAllActions > start:
                menu.insertAction(actions[start], action)
            else:
                menu.addAction(action)
        else:
            alreadyInMenu = False
            for action in actions[start:end]:
                if url == action.url:
                    alreadyInMenu = True
                    # Move to the top if there is more than one action and it isn't already at the top.
                    if numActions > 1 and action != actions[start]:
                        menu.removeAction(action)
                        menu.insertAction(actions[start], action)
                    break
            if not alreadyInMenu:
                action = RecentFile(url, menu, slot)
                menu.insertAction(actions[start], action)
                if maxLen is not None and numActions == maxLen:
                    menu.removeAction(actions[start + maxLen - 1])
    
    @Slot()
    @Slot(bool)
    def goPressed(self, *args):
        """ Handle loading the current path in the address bar.
        """
        # Check if text has changed.
        url = utils.expandUrl(self.addressBar.text().strip())
        if url != self.currTab.getCurrentUrl():
            self.setSource(url)
        else:
            self.refreshTab()
    
    @Slot(QtWidgets.QWidget)
    def changeTab(self, tab):
        """ Set the current tab to the calling tab.
        
        :Parameters:
            tab : `QtWidgets.QWidget`
                Tab widget
        """
        self.tabWidget.setCurrentWidget(tab)
    
    @Slot(int)
    def currentTabChanged(self, idx):
        """ Slot called when the current tab has changed.
        
        :Parameters:
            idx : `int`
                Index of the newly selected tab
        """
        prevMode = self.currTab.inEditMode
        self.currTab = self.tabWidget.widget(idx)
        if prevMode != self.currTab.inEditMode:
            self.editModeChanged.emit(self.currTab.inEditMode)
        
        self.setNavigationMenus()
        self.updateButtons()
        
        if not self.quitting:
            # Prompt if this file was modified on disk since the last time we viewed it.
            path = self.currTab.getCurrentPath()
            if path in self.fileSystemModified:
                if self.promptOnFileChange(path):
                    return
            
            # Highlighting can be very slow on bigger files. Don't worry about
            # updating it if we're closing tabs while quitting the app.
            self.findRehighlightAll()
    
    def setNavigationMenus(self):
        """ Set the navigation buttons to use the current tab's history menus.
        """
        self.navToolbar.widgetForAction(self.actionBack).setMenu(self.currTab.backMenu)
        self.navToolbar.widgetForAction(self.actionForward).setMenu(self.currTab.forwardMenu)
    
    def isDarkTheme(self):
        """ Check if any dark theme is active based on launch preference and the background lightness.
        
        :Returns:
            True if launched with the dark theme preference or the lightness factor of the window background is less
            than 0.5. The 0.5 threshold to determine if it's dark is completely arbitrary.
        :Rtype:
            `bool`
        """
        return self._darkTheme or self.palette().window().color().lightnessF() < 0.5
    
    def updateButtons(self):
        """ Update button states, text fields, and other GUI elements.
        """
        # Hide the file:// from the URL in the address bar.
        url = self.currTab.getCurrentUrl()
        path = url.toLocalFile()
        urlStr = url.toString()
        if url.hasQuery():
            urlStr, query = urlStr.split("?", 1)
        else:
            query = None
        path = QtCore.QDir.toNativeSeparators(path)
        if query:
            path += "?" + query
        self.addressBar.setText(path)
        
        self.breadcrumb.setText(self.currTab.breadcrumb)
        self.updateEditButtons()
        
        title = self.app.appDisplayName
        if self.currTab.isNewTab:
            self.actionBack.setEnabled(False)
            self.actionForward.setEnabled(False)
            self.actionRefresh.setEnabled(False)
            self.actionFileInfo.setEnabled(False)
            self.actionTextEditor.setEnabled(False)
            self.actionOpenWith.setEnabled(False)
        else:
            title += " - " + self.tabWidget.tabText(self.tabWidget.currentIndex())
            self.actionBack.setEnabled(self.currTab.isBackwardAvailable())
            self.actionForward.setEnabled(self.currTab.isForwardAvailable())
            enable = bool(path)
            self.actionRefresh.setEnabled(enable)
            self.actionFileInfo.setEnabled(enable)
            self.actionTextEditor.setEnabled(enable)
            self.actionOpenWith.setEnabled(enable)
        self.setWindowTitle(title)
        
        path = self.currTab.getCurrentPath()
        usd = utils.isUsdFile(path)
        self.actionUsdView.setEnabled(usd)
        
        status = self.currTab.getFileStatus()
        self.fileStatusButton.setText(status.text)
        self.fileStatusButton.setIcon(status.icon)
        self.actionEdit.setEnabled(status.writable)
        
        # Emit a signal that buttons are updating due to a file change.
        # Useful for plug-ins that may need to update their actions' enabled state.
        self.updatingButtons.emit()
    
    def updateEditButtons(self):
        """ Toggle edit action and button text.
        """
        if self.currTab.inEditMode:
            self.actionEdit.setVisible(False)
            self.actionBrowse.setVisible(True)
            self.actionSave.setEnabled(True)
            self.actionPaste.setEnabled(self.currTab.textEditor.canPaste())
            self.actionUndo.setEnabled(self.currTab.textEditor.document().isUndoAvailable())
            self.actionRedo.setEnabled(self.currTab.textEditor.document().isRedoAvailable())
            self.actionFind.setText("&Find/Replace...")
            self.actionFind.setIcon(QtGui.QIcon.fromTheme("edit-find-replace"))
            self.actionCommentOut.setEnabled(True)
            self.actionUncomment.setEnabled(True)
            self.actionIndent.setEnabled(True)
            self.actionUnindent.setEnabled(True)
        else:
            self.actionEdit.setVisible(True)
            self.actionBrowse.setVisible(False)
            self.actionSave.setEnabled(False)
            self.actionUndo.setEnabled(False)
            self.actionRedo.setEnabled(False)
            self.actionCut.setEnabled(False)
            self.actionPaste.setEnabled(False)
            self.actionFind.setText("&Find...")
            self.actionFind.setIcon(QtGui.QIcon.fromTheme("edit-find"))
            self.actionCommentOut.setEnabled(False)
            self.actionUncomment.setEnabled(False)
            self.actionIndent.setEnabled(False)
            self.actionUnindent.setEnabled(False)
    
    @Slot(str)
    def validateAddressBar(self, address):
        """ Validate the text in the address bar.
        Currently, this just ensures the address is not an empty string.
        
        :Parameters:
            address : `str`
                Current text in the address bar.
        """
        self.buttonGo.setEnabled(bool(address.strip()))
    
    def launchProcess(self, args, **kwargs):
        """ Launch a program with the path `str` as an argument.
        
        Any additional keyword arguments are passed to the Popen object.
        
        :Parameters:
            args : `list` | `str`
                A sequence of program arguments with the program as the first arg.
                If also passing in shell=True, this should be a single string.
        :Returns:
            Returns process ID or None
        :Rtype:
            `subprocess.Popen` | None
        """
        with self.overrideCursor():
            try:
                if kwargs.get("shell"):
                    # With shell=True, convert args to a string to call Popen with.
                    logger.debug("Running Popen with shell=True")
                    if isinstance(args, list):
                        args = subprocess.list2cmdline(args)
                    logger.info(args)
                else:
                    # Leave args as a list for Popen, but still log the string command.
                    logger.info(subprocess.list2cmdline(args))
                p = subprocess.Popen(args, **kwargs)
                return p
            except Exception:
                self.restoreOverrideCursor()
                self.showCriticalMessage("Operation failed. {} may not be installed.".format(args[0]),
                                         traceback.format_exc())
    
    """
    def diffTwoTabs(self):
        import difflib
        lines1 = self.tabWidget.widget(0).textEditor.toPlainText().split('\n')
        filename1 = self.tabWidget.widget(0).getCurrentPath()
        lines2 = self.tabWidget.widget(1).textEditor.toPlainText().split('\n')
        filename2 = self.tabWidget.widget(1).getCurrentPath()
        differ = difflib.HtmlDiff(tabsize=4)
        html = '<html><head></head><body>' + differ.make_table(lines1, lines2, filename1, filename2, context=True, numlines=6) + '</body></html>'
        self.newTab()
        self.currTab.textBrowser.setHtml(html)
        print(html)
    """
    
    @Slot(bool)
    def viewSource(self, checked=False):
        """ For debugging, view the source HTML of the text browser widget.
        
        :Parameters:
            checked : `bool`
                Just for signal
        """
        html = self.currTab.textBrowser.toHtml()
        tab = self.newTab()
        tab.textBrowser.setPlainText(html)
    
    def showCriticalMessage(self, message, details=None, title=None):
        """ Show an error message with optional details text (useful for tracebacks).
        
        :Parameters:
            message : `str`
                Main message
            details : `str` | None
                Optional details
            title : `str`
                Dialog title (defaults to app name)
        :Returns:
            Selected StandardButton value
        :Rtype:
            `int`
        """
        return self.showWarningMessage(message, details, title, QtWidgets.QMessageBox.Critical)
    
    def showSuccessMessage(self, msg, title=None):
        """ Display a generic message if the user's preferences are not set to only show warnings/errors.
        
        :Parameters:
            msg : `str`
                Message to display.
            title : `str` | None
                Optional title.
        """
        if self.preferences['showAllMessages']:
            QtWidgets.QMessageBox(QtWidgets.QMessageBox.NoIcon, title or self.windowTitle(), msg,
                                  QtWidgets.QMessageBox.Ok, self).exec_()
    
    def showWarningMessage(self, message, details=None, title=None, icon=QtWidgets.QMessageBox.Warning):
        """ Show a warning message with optional details text (useful for tracebacks).
        
        :Parameters:
            message : `str`
                Main message
            details : `str` | None
                Optional details
            title : `str`
                Dialog title (defaults to app name)
            icon : `int`
                QMessageBox.Icon
        :Returns:
            Selected StandardButton value
        :Rtype:
            `int`
        """
        title = title or self.app.appDisplayName
        if details:
            msgBox = QtWidgets.QMessageBox(icon, title, message, QtWidgets.QMessageBox.Ok, self)
            msgBox.setDefaultButton(QtWidgets.QMessageBox.Ok)
            msgBox.setEscapeButton(QtWidgets.QMessageBox.Ok)
            msgBox.setDetailedText(details)
            return msgBox.exec_()
        return QtWidgets.QMessageBox.warning(self, title, message)
    
    @Slot(str, str, bool)
    def _changeTabName(self, text, toolTip, dirty):
        """ Change the displayed name of a tab.

        Called via signal from a tab when the tab's dirty state changes.
        
        :Parameters:
            text : `str`
                Name to display
            toolTip : `str`
                Tab tool tip
            dirty : `bool`
                Dirty state of tab
        """
        tab = self.sender()
        idx = self.tabWidget.indexOf(tab)
        if idx == -1:
            logger.debug("Tab not found for %s", text)
            return
        self.tabWidget.setTabText(idx, text)
        self.tabWidget.setTabToolTip(idx, toolTip)
        if tab == self.currTab:
            self.setWindowTitle("{} - {}".format(self.app.appDisplayName, text))
            self.actionDiffFile.setEnabled(dirty)
    
    def dirtySave(self, tab=None):
        """ Present a save dialog for dirty tabs to know if they're safe to close/reload or not.
        
        :Parameters:
            tab : `BrowserTab` | None
                Tab to save. Defaults to current tab.
        :Returns:
            False if Cancel selected.
            True if Discard selected.
            True if Save selected (and actually saving).
        :Rtype:
            `bool`
        """
        tab = tab or self.currTab
        if tab.isDirty():
            doc = tab.textEditor.document()
            if (not doc.isUndoAvailable() and not doc.isRedoAvailable()
                and not QtCore.QFile.exists(tab.getCurrentPath())):
                # We navigated to a non-existent file and haven't actually edited it yet, but other code set it to
                # dirty so it's easier to save as the new file. Don't prompt to close in this case.
                # TODO: Is there a better way to track this?
                return True
            dlg = QtWidgets.QMessageBox(QtWidgets.QMessageBox.Warning, "Save File",
                "The document has been modified.", QtWidgets.QMessageBox.Save |
                QtWidgets.QMessageBox.Discard | QtWidgets.QMessageBox.Cancel, self)
            dlg.setDefaultButton(QtWidgets.QMessageBox.Save)
            dlg.setInformativeText("Do you want to save your changes?")
            btn = dlg.exec_()
            if btn == QtWidgets.QMessageBox.Cancel:
                return False
            elif btn == QtWidgets.QMessageBox.Save:
                return self.saveTab(tab)
            else:  # Discard
                tab.setDirty(False)
        return True
    
    def setDirtyTab(self, dirty=True):
        warnings.warn(
            "setDirtyTab has been deprecated. Please call the BrowserTab object's setDirty method instead.",
            DeprecationWarning
        )
        self.currTab.setDirty(dirty)

    @Slot(QtCore.QUrl)
    def onOpenOldUrl(self, url):
        """ Open a path from history in the current tab.
        
        :Parameters:
            url : `QtCore.QUrl`
                URL to open
        """
        self.setSource(url, isNewFile=False)
    
    @Slot(str)
    def onOpen(self, path):
        """ Open the path in a new tab.
        
        :Parameters:
            path : `str`
                File to open
        """
        self.setSource(utils.strToUrl(path), newTab=True)
    
    @Slot()
    def onOpenLinkNewWindow(self):
        """ Open the currently highlighted link in a new window.
        """
        url = utils.urlFragmentToQuery(self.linkHighlighted)
        window = self.newWindow()
        window.setSource(url)
    
    @Slot()
    def onOpenLinkNewTab(self):
        """ Open the currently highlighted link in a new tab.
        """
        self.setSource(self.linkHighlighted, newTab=True)
    
    @Slot()
    def onOpenLinkWith(self):
        """ Show the "Open With..." dialog for the currently highlighted link.
        """
        self.launchProgramOfChoice(QtCore.QDir.toNativeSeparators(self.linkHighlighted.toLocalFile()))
    
    @Slot(str)
    def onBreadcrumbActivated(self, path):
        """ Slot called when a breadcrumb link (history for the current tab) is selected.
        
        :Parameters:
            path : `str`
                Breadcrumb path
        """
        # Check if there are any changes to be saved before we modify the history.
        if not self.dirtySave():
            return
        self.currTab.gotoBreadcrumb(utils.strToUrl(path))
    
    @Slot(str)
    def onBreadcrumbHovered(self, path):
        """ Slot called when the mouse is hovering over a breadcrumb link.
        """
        self.statusbar.showMessage(path, 2000)


class AddressBar(QtWidgets.QLineEdit):
    """
    Custom QLineEdit class to enable drag/drop.
    """
    goPressed = Signal()
    openFile = Signal(str)
    
    def __init__(self, parent):
        """ Create the address bar.
        :Parameters:
            parent : `UsdMngrWindow`
                Main window
        """
        super(AddressBar, self).__init__(parent)
        self.setAcceptDrops(True)
        
        # Auto-completion for address bar.
        # Relative paths based on current directory in Include Panel.
        self.customCompleter = AddressBarCompleter(parent.includeWidget.fileModel, self)
        if parent.preferences['autoCompleteAddressBar']:
            self.setCompleter(self.customCompleter)
        self.returnPressed.connect(self.addressBarActivated)
        
        # Testing a better completer capable of working on absolute and relative file paths.
        '''
        self.completer().highlighted.connect(self.onCompleterActivated)
        self.completer().highlighted.connect(self.onCompleterHighlighted)
    
    def keyPressEvent(self, e):
        """ Override the completer behavior to allow relative file paths.
        
        TODO:
        With or without this method, the completer doesn't always work.
        Most often, changing the selection in the completer isn't updating the text in the address bar, which causes problems when you finally select something.
        Sometimes, it also stops popping up altogether.
        It appears I'm not the only one with this problem: http://www.qtcentre.org/threads/54378-QCompleter-with-QFileSystemModel-not-always-popping-up
        """
        super(AddressBar, self).keyPressEvent(e)
        # Don't change completion when things like Ctrl+<key> are pressed.
        if (self.completer() == self.customCompleter and
            QtWidgets.QApplication.keyboardModifiers() in (QtCore.Qt.ShiftModifier,  QtCore.Qt.NoModifier) and
            e.key() != QtCore.Qt.Key_Escape):
            t = self.text()
            print(t)
            if not t:
                self.customCompleter.setCompletionPrefix("")
                self.customCompleter.popup().hide()
            else:
                info = QtCore.QFileInfo(t)
                if info.isRelative():
                    t = self.window().includeWidget.fileModel.rootPath() + '/' + t
                    #t = self.customCompleter.model().rootPath() + '/' + t
                self.customCompleter.setCompletionPrefix(t)
                #print("{} {} {}".format(self.customCompleter.completionPrefix(), self.customCompleter.currentIndex().data().toString(), self.customCompleter.currentCompletion()))
                self.customCompleter.complete()
    
    # For debugging: When the completer breaks and stops updating the line edit as you select a popup item, these signals stop getting fired.
    @Slot(str)
    def onCompleterActivated(self, path):
        print('onCompleterActivated')
        #if self.text() != path:
        #    print("onCompleterActivated: setting text in address bar to activated completer path")
        #    self.setText(path)
    
    @Slot(str)
    def onCompleterHighlighted(self, path):
        print('onCompleterHighlighted')
        #if self.text() != path:
        #    print("onCompleterHighlighted: setting text in address bar to highlighted completer path")
        #    self.setText(path)
    '''
    @Slot()
    def addressBarActivated(self):
        """ Trigger loading of the current path in the address bar.
        """
        t = self.text()
        if t:
            # Emit the signal to try opening the entered file path.
            self.goPressed.emit()
    
    def dragEnterEvent(self, event):
        """ Allow drag events of a file path to the address bar.
        """
        if event.mimeData().hasUrls() or event.mimeData().hasFormat("application/x-qabstractitemmodeldatalist"):
            event.accept()
        else:
            event.ignore()
    
    def dropEvent(self, event):
        """ Allow drop events of a file path to the address bar.
        """
        if event.mimeData().hasUrls():
            path = event.mimeData().urls()[0].toString()
        else:
            # Create a model to decode the data and get an item back out.
            model = QtGui.QStandardItemModel()
            model.dropMimeData(event.mimeData(), QtCore.Qt.CopyAction, 0, 0, QtCore.QModelIndex())
            path = model.item(0, 2).text()
        self.setText(path)
        self.openFile.emit(path)


# TODO: Try switching between an absolute and relative completer.
class AddressBarCompleter(QtWidgets.QCompleter):
    """Custom completer for AddressBar.
    """
    def __init__(self, model, parent=None):
        super(AddressBarCompleter, self).__init__(model, parent)
        '''
        self.local_completion_prefix = ""
        self.setModel(model)
    
    def setModel(self, model):
        self.source_model = model
        super(AddressBarCompleter, self).setModel(self.source_model)
    
    def updateModel(self):
        local_completion_prefix = self.local_completion_prefix
        class InnerProxyModel(QtCore.QSortFilterProxyModel):
            def filterAcceptsRow(self, sourceRow, sourceParent):
                index0 = self.sourceModel().index(sourceRow, 0, sourceParent)
                return local_completion_prefix.lower() in self.sourceModel().data(index0).toString().lower()
        proxy_model = InnerProxyModel()
        proxy_model.setSourceModel(self.source_model)
        super(AddressBarCompleter, self).setModel(proxy_model)
    '''
    def pathFromIndex(self, index):
        #if index.isValid():
        #    print('pathFromIndex', index.data().toString())
        result = super(AddressBarCompleter, self).pathFromIndex(index)
        #print('pathFromIndex result: {}'.format(result))
        return result
    
    def splitPath(self, path):
        #print('splitPath {}'.format(path))
        result = super(AddressBarCompleter, self).splitPath(path)
        #print('splitPath result: {}'.format(', '.join(result)))
        return result
        '''
        self.local_completion_prefix = path
        self.updateModel()
        #return ""
        result = super(AddressBarCompleter, self).splitPath(path)
        print('splitPath result: {}'.format(', '.join(result)))
        return result'''


class RecentFile(QtWidgets.QAction):
    """ Action representing an individual file in the Recent Files or history menus.
    """
    openUrl = Signal(QtCore.QUrl)
    
    def __init__(self, url, parent=None, slot=None):
        """ Create the action.
        
        :Parameters:
            url : `QtCore.QUrl`
                URL to open.
            parent : `QtWidgets.QMenu`
                Menu to add action to.
            slot
                Method to connect openFile signal to
        """
        super(RecentFile, self).__init__(parent)
        self.url = url
        localFile = url.toLocalFile()
        # Don't show any query strings or SDF_FORMAT_ARGS in the menu.
        displayName = localFile.split(":SDF_FORMAT_ARGS:", 1)[0]
        # Escape any ampersands so that we don't get underlines for Alt+<key> shortcuts.
        displayName = QtCore.QFileInfo(displayName).fileName().replace("&", "&&")
        self.setText(displayName)
        self.setStatusTip(localFile)
        self.triggered.connect(self.onClick)
        if slot is not None:
            self.openUrl.connect(slot)
    
    @Slot(bool)
    def onClick(self, *args):
        """ Signal to open the selected file in the current tab.
        """
        self.openUrl.emit(self.url)


class TabBar(QtWidgets.QTabBar):
    """
    Customized QTabBar to enable re-ordering of tabs.
    """
    tabMoveRequested = Signal(int, int)
    crossWindowTabMoveRequested = Signal(int, int, int, int)
    
    def __init__(self, parent=None):
        """ Create and initialize the tab bar.
        
        :Parameters:
            parent : `TabWidget`
                Main container of the tab bar and individual tabs
        """
        super(TabBar, self).__init__(parent)
        self.setAcceptDrops(True)
        self.dragStartPos = QtCore.QPoint()
    
    def mousePressEvent(self, e):
        """ Mouse press event
        
        :Parameters:
            e : `QtGui.QMouseEvent`
                Mouse press event
        """
        if e.button() & QtCore.Qt.LeftButton:
            self.dragStartPos = e.pos()
        QtWidgets.QTabBar.mousePressEvent(self, e)
    
    def mouseMoveEvent(self, e):
        """ Mouse move event
        
        :Parameters:
            e : `QtGui.QMouseEvent`
                Mouse move event
        """
        if not (e.buttons() & QtCore.Qt.LeftButton):
            return
        drag = QtGui.QDrag(self)
        drag.setPixmap(self.style().standardIcon(QtWidgets.QStyle.SP_ArrowUp).pixmap(12, 12))
        mimeData = QtCore.QMimeData()
        mimeData.setData("action", "moveTab")
        # Set the source window index so we know which window the drag/drop came from.
        mimeData.setData("window", str(self.currentWindowIndex()))
        drag.setMimeData(mimeData)
        drag.exec_()
    
    def dragEnterEvent(self, e):
        """ Drag enter event
        
        :Parameters:
            e : `QtGui.QDragEnterEvent`
                Drag event
        """
        mime = e.mimeData()
        formats = mime.formats()
        if "action" in formats and "window" in formats and mime.data("action") == "moveTab":
            e.acceptProposedAction()
    
    def currentWindowIndex(self):
        """ Get the index of the current active window.
        
        :Returns:
            Index of the current active window
        :Rtype:
            `int`
        """
        window = self.window()
        return window.app._windows.index(window)
    
    def dropEvent(self, e):
        """ Drop event, used to move tabs.
        
        :Parameters:
            e : `QtGui.QDropEvent`
                Drop event
        """
        mime = e.mimeData()
        fromWindowIndex, ok = mime.data("window").toInt()
        if not ok:
            logger.error("Failed to get int window index from TabBar drop event")
            e.ignore()
            return
        fromWindow = self.window().app._windows[fromWindowIndex]
        fromTabBar = fromWindow.tabWidget.tabBar
        fromTabIndex = fromTabBar.tabAt(fromTabBar.dragStartPos)
        toTabIndex = self.tabAt(e.pos())
        toWindowIndex = self.currentWindowIndex()
        
        # Sanity check.
        assert fromTabIndex >= 0 and toTabIndex >= 0 and fromWindowIndex >= 0 and toWindowIndex >= 0
        
        if fromWindowIndex == toWindowIndex:
            if fromTabIndex != toTabIndex:
                # Moving a tab within the same window.
                self.tabMoveRequested.emit(fromTabIndex, toTabIndex)
        else:
            # Moving a tab across windows.
            self.crossWindowTabMoveRequested.emit(fromTabIndex, toTabIndex, fromWindowIndex, toWindowIndex)
        e.acceptProposedAction()


class TabWidget(QtWidgets.QTabWidget):
    """
    Customized QTabWidget to enable re-ordering of tabs with a custom QTabBar.
    """
    def __init__(self, parent=None):
        """ Create and initialize the tab widget.
        
        :Parameters:
            parent : `UsdMngrWindow`
                Main window
        """
        super(TabWidget, self).__init__(parent)
        self.tabBar = TabBar(self)
        self.tabBar.tabMoveRequested.connect(self.moveTab)
        self.setTabBar(self.tabBar)
    
    @Slot(int, int)
    def moveTab(self, fromIndex, toIndex):
        """ Drag and drop tabs within the same window.
        
        :Parameters:
            fromIndex : `int`
                Original tab position
            toIndex : `int`
                New tab position
        """
        widget = self.widget(fromIndex)
        text = self.tabText(fromIndex)
        icon = self.tabIcon(fromIndex)
        self.removeTab(fromIndex)
        self.insertTab(toIndex, widget, icon, text)
        self.setCurrentIndex(toIndex)
    
    def setTabIcon(self, index, icon):
        """ Override the default method to set the same icon on our custom action that focuses on or re-opens the
        widget at the given index.
        
        :Parameters:
            index : `int`
                Index of widget
            icon : `QtGui.QIcon`
                Icon
        """
        super(TabWidget, self).setTabIcon(index, icon)
        self.widget(index).action.setIcon(icon)


class TextBrowser(QtWidgets.QTextBrowser):
    """
    Customized QTextBrowser to override mouse events and add line numbers.
    """
    def __init__(self, parent=None):
        """ Create and initialize the text browser.
        
        :Parameters:
            parent : `BrowserTab`
                Browser tab containing this text browser widget
        """
        super(TextBrowser, self).__init__(parent)
        self.lineNumbers = LineNumbers(self)
    
    def resizeEvent(self, event):
        super(TextBrowser, self).resizeEvent(event)
        self.lineNumbers.onEditorResize()
    
    def copySelectionToClipboard(self):
        """ Store current selection to the middle mouse selection.
        
        Doing this on selectionChanged signal instead of mouseReleaseEvent causes the following to be output in Qt5:
        "QXcbClipboard: SelectionRequest too old"
        
        For some reason, this isn't needed for QTextEdit but is for QTextBrowser?
        """
        cursor = self.textCursor()
        if cursor.hasSelection():
            selection = cursor.selectedText().replace('\u2029', '\n')
            clipboard = QtWidgets.QApplication.clipboard()
            clipboard.setText(selection, clipboard.Selection)
    
    def mouseReleaseEvent(self, event):
        """ Add support for middle mouse button clicking of links.
        
        :Parameters:
            event : `QtGui.QMouseEvent`
                Mouse release event
        """
        window = self.window()
        link = window.linkHighlighted
        if link.isValid():
            if event.button() & QtCore.Qt.LeftButton:
                # Only open the link if the user hasn't changed the selection of text while clicking.
                # BUG: Won't let user click any highlighted portion of a link.
                if not self.textCursor().hasSelection():
                    window.setSource(link, newTab=event.modifiers() & QtCore.Qt.ControlModifier)
            elif event.button() & QtCore.Qt.MidButton:
                window.setSource(link, newTab=True)
        self.copySelectionToClipboard()


class TextEdit(QtWidgets.QPlainTextEdit):
    """
    Customized text edit widget to allow entering spaces with the Tab key.
    """
    def __init__(self, parent=None, tabSpaces=4, useSpaces=True, autoIndent=True):
        """ Create and initialize the tab.
        
        :Parameters:
            parent : `BrowserTab`
                Browser tab containing this text edit widget
            tabSpaces : `int`
                Number of spaces to use instead of a tab character, if useSpaces is True.
            useSpaces : `bool`
                If True, use the number of tab spaces instead of a tab character;
                otherwise, just use a tab character
        """
        super(TextEdit, self).__init__(parent)
        self.tabSpaces = tabSpaces
        self.useSpaces = useSpaces
        self.autoIndent = autoIndent

        self.lineNumbers = PlainTextLineNumbers(self)
    
    def resizeEvent(self, event):
        super(TextEdit, self).resizeEvent(event)
        self.lineNumbers.onEditorResize()
    
    def keyPressEvent(self, e):
        """ Override the Tab key to insert spaces instead and the Return key to match indentation
        
        :Parameters:
            e : `QtGui.QKeyEvent`
                Key press event
        """
        if e.key() == QtCore.Qt.Key_Tab:
            if e.modifiers() == QtCore.Qt.NoModifier:
                if self.textCursor().hasSelection():
                    self.indentText()
                    return
                elif self.useSpaces:
                    # Insert the spaces equivalent of a tab character.
                    # Otherwise, QTextEdit/QPlainTextEdit already handle inserting the tab character.
                    self.insertPlainText(" " * self.tabSpaces)
                    return
        elif e.key() == QtCore.Qt.Key_Backtab and e.modifiers() == QtCore.Qt.ShiftModifier:
            self.unindentText()
            return
        elif e.key() == QtCore.Qt.Key_Return and self.autoIndent:
            cursor = self.textCursor()
            cursor.beginEditBlock()
            cursor.insertText("\n")
            # Copy indent by moving up a line and to the next word
            cursor.movePosition(cursor.Up)
            cursor.movePosition(cursor.NextWord, cursor.KeepAnchor)
            indent = cursor.selectedText()
            # Don't insert indents that aren't only tabs and/or spaces
            if QtCore.QRegExp("[\t ]*").exactMatch(indent):
                cursor.movePosition(cursor.Down)
                cursor.insertText(indent)
            cursor.endEditBlock()
            return

        super(TextEdit, self).keyPressEvent(e)
    
    def commentOutText(self, commentStart="#", commentEnd=""):
        """ Comment out selected lines.
        
        TODO: For languages that use a different syntax for multi-line comments,
        use that when multiple lines are selected?
        
        :Parameters:
            commentStart : `str`
                String used for commenting out lines.
            commentEnd : `str`
                If the comment can be applied to multiple lines,
                this is the string marking the end of the comment.
        """
        cursor = self.textCursor()
        start = cursor.selectionStart()
        end = cursor.selectionEnd()
        commentLen = len(commentStart)
        cursor.setPosition(start)
        cursor.movePosition(cursor.StartOfBlock)
        cursor.beginEditBlock()
        
        if not commentEnd:
            # Modify all blocks between selectionStart and selectionEnd
            while cursor.position() <= end and not cursor.atEnd():
                cursor.insertText(commentStart)
                # For every character we insert, increment the end position.
                end += commentLen
                prevBlock = cursor.blockNumber()
                cursor.movePosition(cursor.NextBlock)
                
                # I think I have a bug in my code if I have to do this.
                if prevBlock == cursor.blockNumber():
                    break
        else:
            # Only modify the beginning and end lines since this can
            # be a multiple-line comment.
            cursor.insertText(commentStart)
            cursor.setPosition(end)
            cursor.movePosition(cursor.EndOfBlock)
            cursor.insertText(commentEnd)
        cursor.endEditBlock()
    
    def uncommentText(self, commentStart="#", commentEnd=""):
        """ Uncomment selected lines.
        
        :Parameters:
            commentStart : `str`
                String used for commenting out lines.
            commentEnd : `str`
                If the comment can be applied to multiple lines,
                this is the string marking the end of the comment.
        """
        cursor = self.textCursor()
        start = cursor.selectionStart()
        end = cursor.selectionEnd()
        commentLen = len(commentStart)
        cursor.setPosition(start)
        cursor.movePosition(cursor.StartOfBlock)
        cursor.beginEditBlock()
        if not commentEnd:
            # Modify all blocks between selectionStart and selectionEnd
            while cursor.position() <= end and not cursor.atEnd():
                block = cursor.block()
                # Select the number of characters used in the comment string.
                for _ in range(len(commentStart)):
                    cursor.movePosition(cursor.NextCharacter, cursor.KeepAnchor)
                # If the selection is all on the same line and matches the comment string, remove it.
                if block.contains(cursor.selectionEnd()) and cursor.selectedText() == commentStart:
                    cursor.deleteChar()
                    end -= commentLen
                prevBlock = cursor.blockNumber()
                cursor.movePosition(cursor.NextBlock)
                if prevBlock == cursor.blockNumber():
                    break
        else:
            # Remove the beginning comment string.
            # Do we only want to do this if there's also an end comment string in the selection?
            # We probably also want to remove the comments if there is any whitespace before or after it.
            # This logic may not be completely right when some comment symbols are already in the selection.
            block = cursor.block()
            # Select the number of characters used in the comment string.
            for _ in range(len(commentStart)):
                cursor.movePosition(cursor.NextCharacter, cursor.KeepAnchor)
            # If the selection is all on the same line and matches the comment string, remove it.
            if block.contains(cursor.selectionEnd()) and cursor.selectedText() == commentStart:
                cursor.deleteChar()
            # Remove the end comment string.
            cursor.setPosition(end - len(commentStart))
            block = cursor.block()
            cursor.movePosition(cursor.EndOfBlock)
            for _ in range(len(commentEnd)):
                cursor.movePosition(cursor.PreviousCharacter, cursor.KeepAnchor)
            if block.contains(cursor.selectionStart()) and cursor.selectedText() == commentEnd:
                cursor.deleteChar()
        cursor.endEditBlock()
    
    def indentText(self):
        """ Indent selected lines by one tab stop.
        """
        cursor = self.textCursor()
        start = cursor.selectionStart()
        end = cursor.selectionEnd()
        cursor.setPosition(start)
        cursor.movePosition(cursor.StartOfBlock)
        cursor.beginEditBlock()
        # Modify all blocks between selectionStart and selectionEnd
        while cursor.position() < end and not cursor.atEnd():
            if self.useSpaces:
                if self.tabSpaces:
                    cursor.insertText(" " * self.tabSpaces)
                    # Increment end by the number of characters we inserted.
                    end += self.tabSpaces
            else:
                cursor.insertText("\t")
                end += 1
            prevBlock = cursor.blockNumber()
            cursor.movePosition(cursor.NextBlock)
            if prevBlock == cursor.blockNumber():
                break
        cursor.endEditBlock()
    
    def unindentText(self):
        """ Un-indent selected lines by one tab stop.
        """
        cursor = self.textCursor()
        start = cursor.selectionStart()
        end = cursor.selectionEnd()
        cursor.setPosition(start)
        cursor.movePosition(cursor.StartOfBlock)
        cursor.beginEditBlock()
        # Modify all blocks between selectionStart and selectionEnd
        while cursor.position() < end and not cursor.atEnd():
            currBlock = cursor.blockNumber()
            
            for _ in range(self.tabSpaces):
                cursor.movePosition(cursor.NextCharacter, cursor.KeepAnchor)
                if cursor.selectedText() == " ":
                    cursor.deleteChar()
                    end -= 1
                elif cursor.selectedText() == "\t":
                    cursor.deleteChar()
                    end -= 1
                    # If we hit a tab character, that's the end of this tab stop.
                    break
                else:
                    break
            
            # If we're still in the same block, go to the next block.
            if currBlock == cursor.blockNumber():
                cursor.movePosition(cursor.NextBlock)
                if currBlock == cursor.blockNumber():
                    # We didn't get a new block, so we're at the end.
                    break
            else:
                # We already moved to the next block.
                cursor.movePosition(cursor.StartOfLine, cursor.MoveAnchor)
        cursor.endEditBlock()

    def zoomIn(self, adjust=1):
        """ Legacy Qt 4 support.

        :Parameters:
            adjust : `int`
                Font point size adjustment
        """
        try:
            super(TextEdit, self).zoomIn(adjust)
        except AttributeError:
            # Qt4 support.
            font = self.document().defaultFont()
            size = font.pointSize() + adjust
            if size > 0:
                font.setPointSize(size)
            self.document().setDefaultFont(font)
    
    def zoomOut(self, adjust=1):
        """ Legacy Qt 4 support.

        :Parameters:
            adjust : `int`
                Font point size adjustment
        """
        try:
            super(TextEdit, self).zoomOut(adjust)
        except AttributeError:
            # Qt4 support.
            font = self.document().defaultFont()
            size = font.pointSize() - adjust
            if size > 0:
                font.setPointSize(size)
            self.document().setDefaultFont(font)


class BrowserTab(QtWidgets.QWidget):
    """
    A QWidget that contains custom objects for each tab in the browser.
    This primarily consists of a text browser and text editor.
    """
    changeTab = Signal(QtWidgets.QWidget)
    restoreTab = Signal(QtWidgets.QWidget)
    openFile = Signal(str)
    openOldUrl = Signal(QtCore.QUrl)
    tabNameChanged = Signal(str, str, bool)
    
    def __init__(self, parent=None):
        """ Create and initialize the tab.
        
        :Parameters:
            parent : `TabWidget`
                Tab widget containing this widget
        """
        super(BrowserTab, self).__init__(parent)
        
        if self.window().isDarkTheme():
            color = QtGui.QColor(35, 35, 35).name()
        else:
            color = self.style().standardPalette().base().color().darker(105).name()
        self.setStyleSheet("QTextBrowser{{background-color:{}}}".format(color))
        self.inEditMode = False
        self.isActive = True  # Track if this tab is open or has been closed.
        self.isNewTab = True  # Track if this tab has been used for any files yet.
        self.setAcceptDrops(True)
        self.breadcrumb = ""
        self.history = []  # List of FileStatus objects
        self.historyIndex = -1  # First file opened will be 0.
        self.fileFormat = FILE_FORMAT_NONE  # Used to differentiate between things like usda and usdc.
        font = parent.font()
        prefs = parent.window().preferences
        
        # Text browser.
        self.textBrowser = TextBrowser(self)
        self.textBrowser.setContextMenuPolicy(QtCore.Qt.CustomContextMenu)
        self.textBrowser.setFont(font)
        # Don't let the browser handle links, since we have our own, special handling.
        # TODO: Should we do a file:// URL handler instead?
        self.textBrowser.setOpenLinks(False)
        self.textBrowser.setVisible(not self.inEditMode)
        
        # Text editor.
        self.textEditor = TextEdit(self)
        self.textEditor.setContextMenuPolicy(QtCore.Qt.CustomContextMenu)
        self.textEditor.setFont(font)
        self.textEditor.setLineWrapMode(self.textEditor.NoWrap)
        self.textEditor.setVisible(self.inEditMode)
        self.setIndentSettings(prefs['useSpaces'], prefs['tabSpaces'], prefs['autoIndent'])
        self.textEditor.document().modificationChanged.connect(self.setDirty)
        
        self.textBrowser.lineNumbers.setVisible(prefs['lineNumbers'])
        self.textEditor.lineNumbers.setVisible(prefs['lineNumbers'])
        
        # Menu item to be used in dropdown list of currently open tabs.
        self.action = QtWidgets.QAction("(Untitled)", None)
        self.action.triggered.connect(self.onActionTriggered)
        
        # Add widget to layout and layout to tab
        self.browserLayout = QtWidgets.QHBoxLayout()
        self.browserLayout.setContentsMargins(0, 2, 0, 0)
        self.browserLayout.addWidget(self.textBrowser)
        self.browserLayout.addWidget(self.textEditor)
        self.setLayout(self.browserLayout)
        
        # Menus for history navigation.
        self.backMenu = QtWidgets.QMenu(self)
        self.forwardMenu = QtWidgets.QMenu(self)
    
    def addHistoryAction(self, menu, index=0):
        """ Create a menu action for the current path.
        
        :Parameters:
            menu : `QtWidgets.QMenu`
                Menu to add action to
            index : `int`
                Index to insert action at.
                Defaults to the start of the menu if the index isn't given or is invalid.
        """
        item = self.history[self.historyIndex]
        action = RecentFile(item.url, menu, self.onHistoryActionTriggered)
        action.historyIndex = self.historyIndex
        
        try:
            before = menu.actions()[index]
        except IndexError:
            before = None
        menu.insertAction(before, action)
    
    def dragEnterEvent(self, event):
        """ Accept drag enter events from the custom file browser.
        """
        if event.mimeData().hasUrls() or event.mimeData().hasFormat("application/x-qabstractitemmodeldatalist"):
            event.accept()
        else:
            event.ignore()
    
    def dropEvent(self, event):
        """ If we receive a drop event with a file path, open the file in a new tab.
        """
        if event.mimeData().hasUrls():
            path = event.mimeData().urls()[0].toString()
        else:
            # Create a model to decode the data and get an item back out.
            model = QtGui.QStandardItemModel()
            model.dropMimeData(event.mimeData(), QtCore.Qt.CopyAction, 0, 0, QtCore.QModelIndex())
            path = model.item(0, 2).text()
        self.openFile.emit(path)
    
    def findUrl(self, url):
        """ Find the index of the given path in the tab's history.
        
        This returns the first occurrence if it is in the history more than once.
        
        :Parameters:
            url : `QtCore.QUrl`
                URL to search for in history.
        :Returns:
            Index of the given path in the history, or 0 if not found.
        :Rtype:
            `int`
        """
        for i in range(self.historyIndex + 1):
            if self.history[i].url == url:
                return i
        return 0
    
    def getCurrentPath(self):
        """ Get the absolute path of the current file.
        
        :Returns:
            Absolute path to current file
            Ex: /studio/filename.usd
        :Rtype:
            `str`
        """
        return self.getFileStatus().path
    
    def getCurrentUrl(self):
        """ Get the absolute path to the current file with any query strings appended.
        
        :Returns:
            Absolute path to current file plus any query strings.
            Ex: file:///studio/filename.usd?line=14
        :Rtype:
            `QtCore.QUrl`
        """
        return self.getFileStatus().url
    
    def getCurrentTextWidget(self):
        """ Get the current text widget (browser or editor).
        
        :Returns:
            The current text widget, based on edit mode
        :Rtype:
            `TextBrowser` | `TextEdit`
        """
        return self.textEditor if self.inEditMode else self.textBrowser
    
    def getFileStatus(self):
        """ Get the current file's status.
        
        :Returns:
            The current file's cached status
        :Rtype:
            `FileStatus`
        """
        if self.historyIndex >= 0:
            # I haven't been able to reproduce this, but it failed once before. Try to get some more logging to debug the problem.
            assert self.historyIndex < len(self.history), "Error: history index = {} but history length is {}. History: {}".format(self.historyIndex, len(self.history), self.history)
            return self.history[self.historyIndex]
        return FileStatus()
    
    def goBack(self):
        """ Go back in history one item.
        """
        # Insert the current path as the first item on the Forward menu.
        self.addHistoryAction(self.forwardMenu)
        
        # Remove the first item from the Back menu.
        if not self.backMenu.isEmpty():
            action = self.backMenu.actions()[0]
            self.backMenu.removeAction(action)
        
        self.historyIndex -= 1
        self.updateBreadcrumb()
        self.openOldUrl.emit(self.getCurrentUrl())
    
    def goForward(self):
        """ Go forward in history one item.
        """
        # Insert the current path as the first item on the Back menu.
        self.addHistoryAction(self.backMenu)
        
        # Remove the first item from the Forward menu.
        if not self.forwardMenu.isEmpty():
            action = self.forwardMenu.actions()[0]
            self.forwardMenu.removeAction(action)
        
        self.historyIndex += 1
        self.updateBreadcrumb()
        self.openOldUrl.emit(self.getCurrentUrl())
    
    def gotoBreadcrumb(self, url, index=None):
        """ Go to the historical index of the given URL.
        
        This does not handle updating the displayed document.
        
        :Parameters:
            url : `QtCore.QUrl`
                Breadcrumb URL
            index : `int` | None
                History index of the item to go to
        """
        # Insert the current URL as the first item on the Forward menu.
        self.addHistoryAction(self.forwardMenu)
        
        # Rebuild the history navigation menus.
        newIndex = index if index is not None else self.findUrl(url)
        self.backMenu.clear()
        self.forwardMenu.clear()
        for i in range(len(self.history[:newIndex])):
            self.historyIndex = i
            self.addHistoryAction(self.backMenu)
        for i in range(len(self.history[newIndex+1:])):
            self.historyIndex = i + newIndex + 1
            self.addHistoryAction(self.forwardMenu, i)
        
        self.historyIndex = newIndex
        self.updateBreadcrumb()
        self.openOldUrl.emit(self.getCurrentUrl())
    
    def goToLineNumber(self, line=1):
        """ Go to the given line number
        
        :Parameters:
            line : `int`
                Line number to scroll to. Defaults to 1 (top of document).
        """
        try:
            line = int(line)
        except ValueError:
            logger.warning("Invalid line number: %s", line)
            return
        
        textWidget = self.getCurrentTextWidget()
        block = textWidget.document().findBlockByNumber(line - 1)
        cursor = textWidget.textCursor()
        cursor.setPosition(block.position())
        # Highlight entire line.
        pos = block.position() + block.length() - 1
        if pos != -1:
            cursor.setPosition(pos, QtGui.QTextCursor.KeepAnchor)
            textWidget.setTextCursor(cursor)
            textWidget.ensureCursorVisible()
    
    def isBackwardAvailable(self):
        """ Check if you can go back in history.
        
        :Returns:
            If the backward action for history is available.
        :Rtype:
            `bool`
        """
        return self.historyIndex > 0
    
    def isDirty(self):
        """ Check if the current file has been modified in app.
        
        :Returns:
            If the current text editor document has been modified
        :Rtype:
            `bool`
        """
        if self.inEditMode:
            return self.textEditor.document().isModified()
        return False
    
    def isForwardAvailable(self):
        """ Check if you can go forward in history.
        
        :Returns:
            If the forward action for history is available.
        :Rtype:
            `bool`
        """
        return self.historyIndex < (len(self.history) - 1)
    
    @Slot(bool)
    def onActionTriggered(self, *args):
        """ Slot called when an action for the tab is activated
        (i.e. a tab from the Recently Closed Tabs menu).
        """
        if self.isActive:
            self.changeTab.emit(self)
        else:
            self.restoreTab.emit(self)
    
    @Slot(QtCore.QUrl)
    def onHistoryActionTriggered(self, url):
        self.gotoBreadcrumb(url, self.sender().historyIndex)
        self.openOldUrl.emit(url)
    
    @Slot(bool)
    def setDirty(self, dirty=True):
        """ Set the dirty state.
        
        :Parameters:
            dirty : `bool`
                If this tab is dirty.
        """
        self.isNewTab = False
        self.textEditor.document().setModified(dirty)
        path = self.getCurrentPath()
        if not path:
            fileName = "(Untitled)"
            tipSuffix = ""
        else:
            fileName = QtCore.QFileInfo(path).fileName()
            tipSuffix = " - {}".format(path)
            if self.fileFormat == FILE_FORMAT_USDC:
                tipSuffix += " (binary)"
            elif self.fileFormat == FILE_FORMAT_USDZ:
                tipSuffix += " (zip)"
        text = "*{}*".format(fileName) if dirty else fileName
        self.tabNameChanged.emit(text, text + tipSuffix, dirty)
    
    def setIndentSettings(self, useSpaces=True, tabSpaces=4, autoIndent=True):
        """ Set various indent settings, such as spaces for tabs and auto indentation
        
        :Parameters:
            useSpaces : `bool`
                Use spaces instead of a tab character
            spaces : `int`
                Tab size in spaces
            autoIndent: `bool`
                Automatically copy indentation from above line with return
        """
        font = self.parent().font()
        width = tabSpaces * QtGui.QFontMetricsF(font).averageCharWidth()
        self.textBrowser.setTabStopWidth(width)
        self.textEditor.setTabStopWidth(width)
        self.textEditor.tabSpaces = tabSpaces
        self.textEditor.useSpaces = useSpaces
        self.textEditor.autoIndent = autoIndent
    
    def updateHistory(self, url, update=False, truncated=False):
        """ Add a newly created file to the tab's history, cutting off any forward history.
        
        :Parameters:
            url : `QtCore.QUrl`
                Link for file to add to history list.
            update : `bool`
                Update the path's file status cache.
            truncated : `bool`
                If the file was truncated on read, and therefore should never be edited.
        """
        # Add the previous item to the Back menu.
        # The current item actually isn't displayed in either menu.
        if self.history:
            self.addHistoryAction(self.backMenu)
        self.forwardMenu.clear()
        
        self.historyIndex += 1
        self.history = self.history[:self.historyIndex]
        self.history.append(FileStatus(url, update=update, truncated=truncated))
        self.updateBreadcrumb()
    
    def updateBreadcrumb(self):
        """ Update the breadcrumb of file browsing paths and the action for the
        currently open file, which lets us restore the tab after it is closed.
        """
        # Limit the length of the breadcrumb trail.
        # This is pretty much an arbitrary number.
        maxLen = 120
        
        # Always display the current file in the breadcrumb.
        fullUrlStr = self.getCurrentUrl().toString()
        path = QtCore.QFileInfo(self.getCurrentPath()).fileName()
        crumbLen = len(path)
        
        # Update action.
        self.action.setText(path)
        self.action.setToolTip(fullUrlStr)
        
        # Update breadcrumb
        self.breadcrumb = '<a href="{}">{}</a>'.format(fullUrlStr, path)
        
        # If there are more files, add them, space permitting.
        for i in range(self.historyIndex):
            crumbLen += len(path) + 3  # +3 for the space between crumbs.
            if crumbLen < maxLen:
                # Get the file one back in the history.
                historyItem = self.history[self.historyIndex - (i+1)]
                self.breadcrumb = '<a href="{}">{}</a> &gt; {}'.format(
                    historyItem.url.toString(),
                    historyItem.fileInfo.fileName(),
                    self.breadcrumb)
            else:
                self.breadcrumb = "&hellip; &gt; {}".format(self.breadcrumb)
                break
    
    def updateFileStatus(self, truncated=False):
        """ Check the status of a file.
        
        :Parameters:
            truncated : `bool`
                If the file was truncated on read, and therefore should never be edited.
        """
        try:
            self.history[self.historyIndex].updateFileStatus(truncated=truncated)
        except Exception:
            window = self.window()
            window.restoreOverrideCursor()
            window.showCriticalMessage("An error occurred while querying the file status.", traceback.format_exc())


class App(QtCore.QObject):
    """
    Application class that initializes the main Qt window as defined in a ui
    template file.
    """
    # Boolean indicating whether the event loop has already been started.
    _eventLoopStarted = False
    
    # The QApplication object.
    app = None
    
    # The QSettings configuration for this application.
    config = None
    
    # Temporary directory for operations like converting crate to ASCII.
    tmpDir = None
    
    # Mapping of converted USD file paths to avoid reconversion if the cached file is still newer.
    usdCache = {}
    
    # The widget class to build the application's main window.
    uiSource = UsdMngrWindow
    
    # List of all open windows.
    _windows = []
    
    appDisplayName = "USD Manager"
    
    def __init__(self):
        super(App, self).__init__()
        
        self.appPath = sys.argv[0]
        self.appName = os.path.basename(self.appPath)
    
    def run(self):
        """ Launch the application.
        """
        parser = argparse.ArgumentParser(prog=os.path.basename(self.appPath),
            description = 'File Browser/Text Editor for quick navigation and\n'
                'editing among text-based files that reference other files.\n\n')
        parser.add_argument('fileName', nargs='*', help='The file(s) to view.')
        
        group = parser.add_mutually_exclusive_group()
        group.add_argument("-theme",
            choices=["light", "dark"],
            help="Override the user theme preference. Use the Preferences dialog to save this setting)"
        )
        # Legacy flag, now equivalent to "-theme dark"
        group.add_argument("-dark",
            action="store_true",
            help=argparse.SUPPRESS
        )
        
        parser.add_argument("-info",
            action="store_true",
            help="Log info messages"
        )
        parser.add_argument("-debug",
            action="store_true",
            help="Log debugging messages"
        )
        results = parser.parse_args()
        if results.dark:
            results.theme = "dark"
            logger.warning('The -dark flag has been deprecated. Please use "-theme dark" instead.')
        self.opts = {
            'dir': os.getcwd(),
            'info': results.info,
            'debug': results.debug,
            'theme': results.theme,
        }
        
        # Initialize the application and settings.
        self._set_log_level()
        logger.debug("Qt version: %s %s", Qt.__binding__, Qt.__binding_version__)
        self.app = QtWidgets.QApplication(sys.argv)
        self.app.setApplicationName(self.appName)
        self.app.setWindowIcon(QtGui.QIcon(":images/images/logo.png"))
        if Qt.IsPySide2 or Qt.IsPyQt5:
            self.app.setApplicationDisplayName(self.appDisplayName)
        self.app.setOrganizationName("USD")
        self.app.lastWindowClosed.connect(self.onExit)
        
        # User settings.
        self.config = Settings()
        
        # App settings.
        appConfigPath = resource_filename(__name__, "config.json")
        try:
            logger.info("Loading app config from %s", appConfigPath)
            with open(appConfigPath) as f:
                appConfig = json.load(f)
        except Exception:
            logger.exception("Failed to load app config from %s", appConfigPath)
            appConfig = {}
        
        # Define app defaults that we use when the user preference doesn't exist and when resetting preferences in the
        # Preferences dialog.
        self.DEFAULTS = {
            'autoCompleteAddressBar': True,
            'autoIndent': True,
            'defaultPrograms': appConfig.get("defaultPrograms", {}),
            'diffTool': appConfig.get("diffTool", "xdiff"),
            'findMatchCase': False,
            'fontSizeAdjust': 0,
            'iconTheme': appConfig.get("iconTheme", "crystal_project"),
            'includeVisible': True,
            'lastOpenWithStr': "",
            'lineLimit': LINE_LIMIT,
            'lineNumbers': True,
            'newTab': False,
            'parseLinks': True,
            'showAllMessages': True,
            'showHiddenFiles': False,
            'syntaxHighlighting': True,
            'tabSpaces': 4,
            'teletype': True,
            'textEditor': os.getenv("EDITOR", appConfig.get("textEditor", "nedit")),
            'theme': None,
            'themeSearchPaths': appConfig.get("themeSearchPaths", []),
            'usdview': appConfig.get("usdview", "usdview"),
            'useSpaces': True,
        }
        
        # Documentation URL.
        self.appURL = appConfig.get("appURL", "https://github.com/dreamworksanimation/usdmanager")
        
        # Create a main window.
        window = self.newWindow()
        
        # Open any files passed in by the user.
        if results.fileName:
            window.setSources(results.fileName)
        
        # Start the application loop.
        self.mainLoop()
    
    def _set_log_level(self):
        """ Set the logging level.
        
        Call this after each component in the case of misbehaving libraries.
        """
        if self.opts['info']:
            logger.setLevel(logging.INFO)
        if self.opts['debug']:
            logger.setLevel(logging.DEBUG)
    
    def cleanup(self):
        """ Clean up the temp dir.
        """
        if self.tmpDir is not None:
            logger.debug("Removing temp dir: %s", self.tmpDir)
            shutil.rmtree(self.tmpDir, ignore_errors=True)
            self.tmpDir = None
    
    def createWindowFrame(self):
        """ Create a a new widget based on self.uiSource.
        
        :Returns:
            A dynamically-created widget object.
        :Rtype:
            CustomWidget
        """
        attribs = {'config' : self.config,
                   'app' : self,
                   'name' : self.uiSource.__name__}
        widgetClass = type("CustomWidget", (self.uiSource, ), attribs)
        return widgetClass()
    
    def newWindow(self):
        """ Create a new main window.
        
        :Returns:
            New main window widget
        :Rtype:
            `QtWidgets.QWidget`
        """
        window = self.createWindowFrame()
        self._windows.append(window)
        window.show()
        return window
    
    def mainLoop(self):
        """ Start the application loop.
        """
        if not App._eventLoopStarted:
            # Create a temp directory for cache-like files.
            if self.tmpDir is None:
                self.tmpDir = tempfile.mkdtemp(prefix=self.appName)
                logger.debug("Temp directory: %s", self.tmpDir)
            App._eventLoopStarted = True
            
            # Let the python interpreter continue running every 500 ms so we can cleanly kill the app on a
            # KeyboardInterrupt.
            timer = QtCore.QTimer()
            timer.start(500)
            timer.timeout.connect(lambda: None)
            
            self.app.exec_()
    
    @Slot()
    def onExit(self):
        """ Callback when the application is exiting.
        """
        App._eventLoopStarted = False
        self.cleanup()
        logging.shutdown()


class Settings(QtCore.QSettings):
    """ Add a method to get `bool` values from settings, since bool is stored as the `str` "true" or "false."
    """
    def value(self, key, default=None):
        """ PySide2 bug fix of default value of 0 not getting used and None getting returned.

        :Parameters:
            key : `str`
                Key
            default
                Default value, if stored value is None.
        """
        val = super(Settings, self).value(key, default)
        return default if val is None else val

    def boolValue(self, key, default=False):
        """ Boolean values are saved to settings as the string "true" or "false," except on a Mac, where the .plist
        file saves them as actual booleans. Convert a setting back to a bool, since we don't have QVariant objects in
        Qt.py.

        :Parameters:
            key : `str`
                Settings key
            default : `bool`
                Default value if key is undefined
        :Returns:
            True of the value is "true"; otherwise False.
            False if the value is undefined.
        :Rtype:
            `bool`
        """
        val = self.value(key)
        if type(val) is bool:
            return val
<<<<<<< HEAD
        return default if val is None else val == "true"
=======
        return bool(default) if val is None else val == "true"
>>>>>>> 3af50d3f


def run():
    app = App()
    
    def interrupt(*args):
        """ Cleanly exit the application if a KeyboardInterrupt is detected.
        """
        logger.info("KeyboardInterrupt")
        app.onExit()
        QtWidgets.QApplication.quit()
        sys.exit(0)
    
    # Allow Ctrl+C to kill the GUI, but first clean up any temp files we left lying around.
    try:
        signal.signal(signal.SIGINT, interrupt)
    except ValueError as e:
        logger.warning("You may not be able to kill this app via Ctrl-C: %s", e)
    
    app.run()


if __name__ == '__main__':
    run()<|MERGE_RESOLUTION|>--- conflicted
+++ resolved
@@ -75,13 +75,8 @@
 
 from . import highlighter, images_rc, utils
 from .constants import (
-<<<<<<< HEAD
-    LINE_LIMIT, FILE_FILTER, FILE_FORMAT_NONE, FILE_FORMAT_USD, FILE_FORMAT_USDA,
-    FILE_FORMAT_USDC, FILE_FORMAT_USDZ, HTML_BODY, RECENT_FILES, RECENT_TABS, USD_EXTS)
-=======
     LINE_LIMIT, FILE_FILTER, FILE_FORMAT_NONE, FILE_FORMAT_USD, FILE_FORMAT_USDA, FILE_FORMAT_USDC, FILE_FORMAT_USDZ,
     HTML_BODY, RECENT_FILES, RECENT_TABS, USD_AMBIGUOUS_EXTS, USD_ASCII_EXTS, USD_CRATE_EXTS, USD_ZIP_EXTS, USD_EXTS)
->>>>>>> 3af50d3f
 from .file_dialog import FileDialog
 from .file_status import FileStatus
 from .find_dialog import FindDialog
@@ -100,11 +95,7 @@
 
 # Qt.py compatibility.
 if Qt.IsPySide2:
-<<<<<<< HEAD
-    # HACK for missing QUrl.path in PySide2 build.
-=======
     # Add QUrl.path missing in PySide2 build.
->>>>>>> 3af50d3f
     if not hasattr(QtCore.QUrl, "path"):
         def qUrlPath(self):
             return self.toString(QtCore.QUrl.PrettyDecoded | QtCore.QUrl.RemoveQuery)
@@ -165,11 +156,8 @@
         - Save As... doesn't add file to recent files or history menus.
         - Find with text containing a new line character does not work due to QTextDocument storing these as separate
           blocks.
-<<<<<<< HEAD
-=======
         - Line numbers width not always immediately updated after switching to new class.
         - If app temp dir is removed while open and later tries to use it, it fails.
->>>>>>> 3af50d3f
         - Qt.py problems:
 
           - PyQt5
@@ -1106,11 +1094,7 @@
         if _checkUsd:
             if ext[1:] in USD_CRATE_EXTS:
                 crate = True
-<<<<<<< HEAD
-            elif ext == ".usd" and (fileFormat == FILE_FORMAT_USDC or (fileFormat == FILE_FORMAT_NONE and tab.fileFormat == FILE_FORMAT_USDC)):
-=======
             elif ext[1:] in USD_AMBIGUOUS_EXTS and (fileFormat == FILE_FORMAT_USDC or (fileFormat == FILE_FORMAT_NONE and tab.fileFormat == FILE_FORMAT_USDC)):
->>>>>>> 3af50d3f
                 crate = True
         if crate:
             fd, tmpPath = tempfile.mkstemp(suffix="." + USD_AMBIGUOUS_EXTS[0], dir=self.app.tmpDir)
@@ -1149,11 +1133,7 @@
                 self.showCriticalMessage("The file could not be saved!", traceback.format_exc(), "Save File")
                 return False
             else:
-<<<<<<< HEAD
-                if ext in (".usd", ".usda"):
-=======
                 if ext[1:] in USD_AMBIGUOUS_EXTS + USD_ASCII_EXTS:
->>>>>>> 3af50d3f
                     tab.fileFormat = FILE_FORMAT_USDA
                 else:
                     tab.fileFormat = FILE_FORMAT_NONE
@@ -1214,16 +1194,9 @@
         validExts = [x.lstrip("*") for x in selectedFilter.rsplit("(", 1)[1].rsplit(")", 1)[0].split()]
         _, ext = os.path.splitext(filePath)
         if selectedFilter == FILE_FILTER[FILE_FORMAT_USD]:
-<<<<<<< HEAD
-            if ext not in validExts:
-                self.showCriticalMessage("Please enter a valid extension for a usd file")
-                return self.getSaveAsPath(filePath, tab)
-            if ext == ".usda":
-=======
             if ext[1:] in USD_AMBIGUOUS_EXTS + USD_ASCII_EXTS:
                 # Default .usd to ASCII for now.
                 # TODO: Make that a user preference? usdcat defaults .usd to usdc.
->>>>>>> 3af50d3f
                 fileFormat = FILE_FORMAT_USDA
             elif ext[1:] in USD_CRATE_EXTS:
                 fileFormat = FILE_FORMAT_USDC
@@ -1253,13 +1226,10 @@
                     # Fallback in case we ever allow more extensions.
                     self.showCriticalMessage("Please enter a valid extension for a usdz file")
                     return self.getSaveAsPath(filePath, tab)
-<<<<<<< HEAD
-=======
         elif len(validExts) == 1 and ext not in validExts:
             # Just add the extension since it can't be anything else.
             filePath += "." + validExts[0]
             modifiedExt = True
->>>>>>> 3af50d3f
         
         info = QtCore.QFileInfo(filePath)
         self.lastOpenFileDir = info.absoluteDir().path()
@@ -1733,14 +1703,9 @@
         text = self.currTab.getCurrentTextWidget().textCursor().selectedText()
         if text:
             # Currently, find doesn't work with line breaks, so use the last line that contains any text.
-<<<<<<< HEAD
-            text = [x for x in text.split('\u2029') if x][-1]
-            self.findBar.setText(text)
-=======
             text = [x for x in text.split(u'\u2029') if x][-1]
             self.findBar.setText(text)
             self.findBar.selectAll()
->>>>>>> 3af50d3f
             self.validateFindBar(text)
     
     @Slot()
@@ -2901,11 +2866,7 @@
             return self.readUsdzFile(dest, layer2)
         
         args = "?extractedDir={}".format(usdPath)
-<<<<<<< HEAD
-        return utils.getUsdzLayer(usdPath, layer) + args
-=======
         return utils.getUsdzLayer(usdPath, layer, fileStr) + args
->>>>>>> 3af50d3f
     
     @Slot(QtCore.QUrl)
     def setSource(self, link, isNewFile=True, newTab=False, hScrollPos=0, vScrollPos=0, tab=None):
@@ -3064,11 +3025,7 @@
                                 break
                         else:
                             # No matching file parser found.
-<<<<<<< HEAD
-                            if ext == "usdz":
-=======
                             if ext in USD_ZIP_EXTS:
->>>>>>> 3af50d3f
                                 layer = utils.queryItemValue(link, "layer")
                                 dest = self.readUsdzFile(absFilePath, layer)
                                 self.restoreOverrideCursor()
@@ -3106,12 +3063,9 @@
                                                 traceback.format_exc(), tab=tab)
                 
                 self.loadingProgressLabel.setText("Highlighting text")
-<<<<<<< HEAD
-=======
                 self.labelFindPixmap.setVisible(False)
                 self.labelFindStatus.setVisible(False)
                 self.findRehighlightAll()
->>>>>>> 3af50d3f
             else:
                 # Load an empty tab pointing to the nonexistent file.
                 self.setHighlighter(ext, tab=tab)
@@ -3182,11 +3136,7 @@
             self.linkHighlighted = QtCore.QUrl("")
             self.actionStop.setEnabled(False)
             self.updateButtons()
-<<<<<<< HEAD
-            self.restoreOverrideCursor()
-=======
         self.restoreOverrideCursor()
->>>>>>> 3af50d3f
         if warning:
             self.showWarningMessage(warning, details)
         return success
@@ -4992,11 +4942,7 @@
         val = self.value(key)
         if type(val) is bool:
             return val
-<<<<<<< HEAD
-        return default if val is None else val == "true"
-=======
         return bool(default) if val is None else val == "true"
->>>>>>> 3af50d3f
 
 
 def run():
