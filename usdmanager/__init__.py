#!/usr/bin/env python
#
# Copyright 2018 DreamWorks Animation L.L.C.
#
# Licensed under the Apache License, Version 2.0 (the "License");
# you may not use this file except in compliance with the License.
# You may obtain a copy of the License at
#
#     http://www.apache.org/licenses/LICENSE-2.0
#
# Unless required by applicable law or agreed to in writing, software
# distributed under the License is distributed on an "AS IS" BASIS,
# WITHOUT WARRANTIES OR CONDITIONS OF ANY KIND, either express or implied.
# See the License for the specific language governing permissions and
# limitations under the License.
#
"""
Application module for usdmanager.

Class hierarchy:

- App

  - UsdMngrWindow (multiple windows allowed)

    - AddressBar
    - TabWidget

      - TabBar
      - BrowserTab (one tab per file)

        - TextBrowser

            - LineNumbers

        - TextEdit

            - PlainTextLineNumbers

"""

import argparse
import inspect
import json
import logging
import os
import shlex
import signal
import shutil
import stat
import subprocess
import sys
import tempfile
import traceback
import warnings
from contextlib import contextmanager
from functools import partial
from glob import glob
from pkg_resources import resource_filename

# To lock down or prefer a specific Qt version:
#if "QT_PREFERRED_BINDING" not in os.environ:
#    os.environ["QT_PREFERRED_BINDING"] = os.pathsep.join(["PyQt5", "PySide2", "PyQt4", "PySide"])

import Qt
from Qt import QtCore, QtGui, QtWidgets
from Qt.QtCore import Signal, Slot

# Qt.py versions before 1.1.0 may not support this.
QtPrintSupport = None
try:
    from Qt import QtPrintSupport
except ImportError:
    pass

from . import highlighter, images_rc, utils
from .constants import (
    LINE_LIMIT, FILE_FILTER, FILE_FORMAT_NONE, FILE_FORMAT_USD, FILE_FORMAT_USDA, FILE_FORMAT_USDC, FILE_FORMAT_USDZ,
    HTML_BODY, RECENT_FILES, RECENT_TABS, USD_AMBIGUOUS_EXTS, USD_ASCII_EXTS, USD_CRATE_EXTS, USD_ZIP_EXTS, USD_EXTS)
from .file_dialog import FileDialog
from .file_status import FileStatus
from .find_dialog import FindDialog
from .linenumbers import LineNumbers, PlainTextLineNumbers
from .include_panel import IncludePanel
from .parser import FileParser, AbstractExtParser
from .plugins import images_rc as plugins_rc
from .plugins import Plugin
from .preferences_dialog import PreferencesDialog


# Set up logging.
logger = logging.getLogger(__name__)
logging.basicConfig()


# Qt.py compatibility.
<<<<<<< HEAD
if Qt.IsPySide2:
    # Add QUrl.path missing in PySide2 build.
    if not hasattr(QtCore.QUrl, "path"):
        def qUrlPath(self):
            """ Get the decoded URL without any query string.

            :Returns:
                Decoded URL without query string
            :Rtype:
                `str`
            """
            return self.toString(QtCore.QUrl.PrettyDecoded | QtCore.QUrl.RemoveQuery)

        QtCore.QUrl.path = qUrlPath
elif Qt.IsPyQt5:
=======
if Qt.IsPySide2 or Qt.IsPyQt5:
    if Qt.IsPySide2:
        # Add QUrl.path missing in PySide2 build.
        if not hasattr(QtCore.QUrl, "path"):
            def qUrlPath(self):
                """ Get the decoded URL without any query string.

                :Returns:
                    Decoded URL without query string
                :Rtype:
                    `str`
                """
                return self.toString(QtCore.QUrl.PrettyDecoded | QtCore.QUrl.RemoveQuery)

            QtCore.QUrl.path = qUrlPath

>>>>>>> f5d3ee8a
    # Add query pair/value delimiters until we move fully onto Qt5 and switch to the QUrlQuery class.
    def queryPairDelimiter(self):
        """ Get the query pair delimiter character.

        :Returns:
            Query pair delimiter character
        :Rtype:
            `str`
        """
        try:
            return self._queryPairDelimiter
        except AttributeError:
            self._queryPairDelimiter = "&"
            return self._queryPairDelimiter

    def queryValueDelimiter(self):
        """ Get the query value delimiter character.

        :Returns:
            Query value delimiter character
        :Rtype:
            `str`
        """
        try:
            return self._queryValueDelimiter
        except AttributeError:
            self._queryValueDelimiter = "="
            return self._queryValueDelimiter

    def setQueryDelimiters(self, valueDelimiter, pairDelimiter):
        """ Set the query pair and value delimiter characters.

        :Parameters:
            valueDelimiter : `str`
                Query value delimiter character
            pairDelimiter : `str`
                Query pair delimiter character
        """
        self._queryValueDelimiter = valueDelimiter
        self._queryPairDelimiter = pairDelimiter

    QtCore.QUrl.queryPairDelimiter = queryPairDelimiter
    QtCore.QUrl.queryValueDelimiter = queryValueDelimiter
    QtCore.QUrl.setQueryDelimiters = setQueryDelimiters
elif Qt.IsPySide or Qt.IsPyQt4:
    # Add basic support for QUrl.setQuery to PySide and PyQt4 (added in Qt5).
    def qUrlSetQuery(self, query, mode=QtCore.QUrl.TolerantMode):
        """
        :Parameters:
            query : `str`
                Query string (without the leading '?' character)
            mode : `QtCore.QUrl.ParsingMode`
                Ignored for now. For Qt5 method signature compatibility only.
        """
        return self.setQueryItems(
            [x.split(self.queryValueDelimiter(), 1) for x in query.split(self.queryPairDelimiter())]
        )

    QtCore.QUrl.setQuery = qUrlSetQuery


class UsdMngrWindow(QtWidgets.QMainWindow):
    """
    File Browser/Text Editor for quick navigation and editing among text-based files that reference other files.
    Normal links are colored blue (USD Crate files are a different shade of blue). The linked file exists.
    Links to multiple files are colored yellow. Files may or may not exist.
    Links that cannot be resolved or confirmed as valid files are colored red.

    Ideas (in no particular order):

    - Better usdz support (https://graphics.pixar.com/usd/docs/Usdz-File-Format-Specification.html)

      - Ability to write and repackage as usdz

    - Different extensions to search for based on file type.
    - Add customized print options like name of file and date headers, similar to printing a web page.
    - Move setSource link parsing to a thread?
    - Move file status to a thread?
    - Dark theme syntax highlighting could use work. The bare minimum to get this working was done.
    - Going from Edit mode back to Browse mode shouldn't reload the document if the file on disk hasn't changed.
      Not sure why this is slower than just loading the browse tab in the first place...
    - More detailed history that persists between sessions.
    - Cross-platform testing:

      - Windows mostly untested.
      - Mac could use more testing and work with icons and theme.

    - Remember scroll position per file so going back in history jumps you to approximately where you were before.
    - Add Browse... buttons to select default applications.
    - Set consistent cross-platform read/write/execute permissions when saving new files

    Known issues:

        - AddressBar file completer has problems occasionally.
<<<<<<< HEAD
        - Save As... doesn't add file to recent files or history menus.
        - Find with text containing a new line character does not work due to QTextDocument storing these as separate
          blocks.
        - Line numbers width not always immediately updated after switching to new class.
        - Qt.py problems:

          - PyQt5

            - Non-critical messages

              - QStandardPaths: XDG_RUNTIME_DIR not set, defaulting to '/tmp/runtime-mdsandell'
              - QXcbConnection: XCB error: 3 (BadWindow), sequence: 878, resource id: 26166399, major code: 40
                (TranslateCoords), minor code: 0

          - PySide2

            - Preferences dialog doesn't center on main window, can't load via loadUiType
=======
        - Find with text containing a new line character does not work due to QTextDocument storing these as separate
          blocks.
        - Line numbers width not always immediately updated after switching to new class.
        - If a file loses edit permissions, it can stay in edit mode and let you make changes that can't be saved.
>>>>>>> f5d3ee8a

    """

    compileLinkRegEx = Signal()
    editModeChanged = Signal(bool)
    updatingButtons = Signal()

    def __init__(self, parent=None, **kwargs):
        """ Create and initialize the main window.

        :Parameters:
            parent : `QtWidgets.QWidget` | None
                Parent object
        """
        super(UsdMngrWindow, self).__init__(parent, **kwargs)

        # This window class has access to these member variables:
        # self.app, self.config.

        # Set default programs to a dictionary of extension: program pairs, where the extension is launched with the
        # given program. This is useful for adding custom programs to view things like .exr images or .abc models. A
        # blank string is opened by this app, not launched externally. The user's preferred programs are stored in
        # self.programs.
        self.defaultPrograms = {x: "" for x in USD_EXTS}
        self.defaultPrograms.update(self.app.DEFAULTS['defaultPrograms'])
        self.programs = self.defaultPrograms
        self.masterHighlighters = {}

        self._darkTheme = False
        self.contextMenuPos = None
        self.findDlg = None
        self.lastOpenFileDir = self.app.opts['dir']
        self.linkHighlighted = QtCore.QUrl("")
        self.quitting = False

        # Track changes to files on disk.
        self.fileSystemWatcher = QtCore.QFileSystemWatcher(self)
        self.fileSystemModified = set()

        self.setupUi()
        self.connectSignals()

        # Find and initialize file parsers.
        self.fileParsers = []
        self._initFileParser(FileParser, FileParser.__name__)
        # Don't include the default parser in the list we iterate through to find compatible custom parsers,
        # since we only use it as a fallback.
        self.fileParserDefault = self.fileParsers.pop()
        self._prevParser = None
        for module in utils.findModules("parsers"):
            for name, cls in inspect.getmembers(module, lambda x: inspect.isclass(x) and
                                                issubclass(x, FileParser) and
                                                x not in (FileParser, AbstractExtParser)):
                self._initFileParser(cls, name)

        # Find and initialize plugins.
        self.plugins = []
        for module in utils.findModules("plugins"):
            for name, cls in inspect.getmembers(module, lambda x: inspect.isclass(x) and issubclass(x, Plugin)):
                try:
                    plugin = cls(self)
                except Exception:
                    logger.exception("Failed to initialize plugin %s", name)
                else:
                    logger.debug("Initialized plugin %s", name)
                    self.plugins.append(plugin)

    def _initFileParser(self, cls, name):
        """ Initialize a file parser.

        :Parameters:
            cls : `FileParser`
                Parser class to instantiate
            name : `str`
                Class name
        """
        try:
            parser = cls(self)
            parser.compile()
        except Exception:
            logger.exception("Failed to initialize parser %s", name)
        else:
            logger.debug("Initialized parser %s", name)
            self.fileParsers.append(parser)

    def setupUi(self):
        """ Create and lay out the widgets defined in the ui file, then add additional modifications to the UI.
        """
        self.baseInstance = utils.loadUiWidget('main_window.ui', self)

        # You now have access to the widgets defined in the ui file.
        # Update some app defaults that required the GUI to be created first.
        defaultDocFont = QtGui.QFont()
        defaultDocFont.setStyleHint(QtGui.QFont.Courier)
        defaultDocFont.setFamily("Monospace")
        defaultDocFont.setPointSize(9)
        defaultDocFont.setBold(False)
        defaultDocFont.setItalic(False)
        self.app.DEFAULTS['font'] = defaultDocFont

        self.readSettings()

        # Changing the theme while the app is already running doesn't work well.
        # Currently, we set this once, and the user must restart the application to see changes.
        userThemeName = self.app.opts['theme'] or self.preferences['theme']
        if userThemeName == "dark":
            self._darkTheme = True
            # Set usdview-based stylesheet.
            logger.debug("Setting dark theme")
            stylesheet = resource_filename(__name__, "usdviewstyle.qss")
            with open(stylesheet) as f:
                # Qt style sheet accepts only forward slashes as path separators.
                sheetString = f.read().replace('RESOURCE_DIR', os.path.dirname(stylesheet).replace("\\", "/"))
            self.setStyleSheet(sheetString)

        # Do some additional adjustments for any dark theme, even if it's coming from the system settings.
        # TODO: Be able to make these adjustments on the fly if the user changes the system theme.
        if self.isDarkTheme():
            highlighter.DARK_THEME = True

            # Change some more stuff that the stylesheet doesn't catch.
            p = QtWidgets.QApplication.palette()
            p.setColor(p.Link, QtGui.QColor(0, 205, 250))
            QtWidgets.QApplication.setPalette(p)

            # Redefine some colors for the dark theme.
            global HTML_BODY
            HTML_BODY = \
"""<!DOCTYPE HTML PUBLIC "-//W3C//DTD HTML 4.0//EN" "http://www.w3.org/TR/REC-html40/strict.dtd">
<html><head><style type="text/css">
a.mayNotExist {{color:#CC6}}
a.binary {{color:#69F}}
.badLink {{color:#F33}}
</style></head><body style="white-space:pre">{}</body></html>"""

        searchPaths = QtGui.QIcon.themeSearchPaths()
        extraSearchPaths = [x for x in self.app.DEFAULTS['themeSearchPaths'] if x not in searchPaths]
        if extraSearchPaths:
            searchPaths = extraSearchPaths + searchPaths
            QtGui.QIcon.setThemeSearchPaths(searchPaths)

        # Set the preferred theme name for some non-standard icons.
        QtGui.QIcon.setThemeName(self.app.DEFAULTS['iconTheme'])

        # Try to adhere to the freedesktop icon standards:
        # https://standards.freedesktop.org/icon-naming-spec/icon-naming-spec-latest.html
        # Some icons are preferred from the crystal_project set, which sadly follows different naming standards.
        # While we can define theme icons in the .ui file, it doesn't give us the fallback option.
        # Additionally, it doesn't work in Qt 4.8.6 but does work in Qt 5.10.0.
        # If you don't have the proper icons installed, the actions simply won't have an icon. It's non-critical.
        ft = QtGui.QIcon.fromTheme
        self.menuOpenRecent.setIcon(ft("document-open-recent"))
        self.actionPrintPreview.setIcon(ft("document-print-preview"))
        self.menuRecentlyClosedTabs.setIcon(ft("document-open-recent"))
        self.actionEdit.setIcon(ft("accessories-text-editor"))
        self.actionIndent.setIcon(ft("format-indent-more"))
        self.actionUnindent.setIcon(ft("format-indent-less"))
        self.exitAction.setIcon(ft("application-exit"))
        self.documentationAction.setIcon(ft("help-browser"))
        self.aboutAction.setIcon(ft("help-about"))
        icon = ft("window-close")
        if icon.isNull():
            self.buttonCloseFind.setText("x")
        else:
            self.buttonCloseFind.setIcon(ft("window-close"))

        # Try for standard name, then fall back to crystal_project name.
        self.actionBrowse.setIcon(ft("applications-internet", ft("Globe")))
        self.actionFileInfo.setIcon(ft("dialog-information", ft("info")))
        self.actionPreferences.setIcon(ft("preferences-system", ft("configure")))
        self.actionZoomIn.setIcon(ft("zoom-in", ft("viewmag+")))
        self.actionZoomOut.setIcon(ft("zoom-out", ft("viewmag-")))
        self.actionNormalSize.setIcon(ft("zoom-original", ft("viewmag1")))
        textEdit = ft("accessories-text-editor", ft("edit"))
        self.actionEdit.setIcon(textEdit)
        self.actionTextEditor.setIcon(textEdit)
        self.buttonGo.setIcon(ft("media-playback-start", ft("1rightarrow")))
        self.actionFullScreen.setIcon(ft("view-fullscreen", ft("window_fullscreen")))
        self.browserReloadIcon = ft("view-refresh", ft("reload"))
        self.actionRefresh.setIcon(self.browserReloadIcon)
        self.browserStopIcon = ft("process-stop", ft("stop"))
        self.actionStop.setIcon(self.browserStopIcon)

        # Try for crystal_project name, then fall back to standard name.
        self.actionFind.setIcon(ft("find", ft("edit-find")))
        self.actionOpen.setIcon(ft("fileopen", ft("document-open")))
        self.buttonFindPrev.setIcon(ft("previous", ft("go-previous")))
        self.buttonFindNext.setIcon(ft("next", ft("go-next")))
        self.actionNewWindow.setIcon(ft("new_window", ft("window-new")))
        self.actionOpenWith.setIcon(ft("terminal", ft("utilities-terminal")))
        self.actionPrint.setIcon(ft("printer", ft("document-print")))
        self.actionUndo.setIcon(ft("undo", ft("edit-undo")))
        self.actionRedo.setIcon(ft("redo", ft("edit-redo")))
        self.actionCut.setIcon(ft("editcut", ft("edit-cut")))
        self.actionCopy.setIcon(ft("editcopy", ft("edit-copy")))
        self.actionPaste.setIcon(ft("editpaste", ft("edit-paste")))
        self.actionSelectAll.setIcon(ft("ark_selectall", ft("edit-select-all")))
        self.actionSave.setIcon(ft("filesave", ft("document-save")))
        self.actionSaveAs.setIcon(ft("filesaveas", ft("document-save-as")))
        self.actionBack.setIcon(ft("back", ft("go-previous")))
        self.actionForward.setIcon(ft("forward", ft("go-next")))
        self.actionGoToLineNumber.setIcon(ft("goto", ft("go-jump")))
        newTab = ft("tab_new", ft("tab-new"))
        self.actionNewTab.setIcon(newTab)
        self.buttonNewTab.setIcon(newTab)
        removeTab = ft("tab_remove", ft("window-close"))
        self.actionCloseTab.setIcon(removeTab)
        self.buttonClose.setIcon(removeTab)

        # These icons have non-standard names and may only be available in crystal_project icons or a similar set.
        self.binaryIcon = ft("binary")
        self.zipIcon = ft("zip")
        self.actionCommentOut.setIcon(ft("comment"))
        self.actionUncomment.setIcon(ft("removecomment"))
        self.buttonHighlightAll.setIcon(ft("highlight"))

        self.aboutQtAction.setIcon(self.style().standardIcon(QtWidgets.QStyle.SP_TitleBarMenuButton))

        self.actionBrowse.setVisible(False)
        self.actionSelectAll.setEnabled(True)
        self.findWidget.setVisible(False)
        self.labelFindStatus.setVisible(False)

        # Some of our objects still need to be modified.
        # Remove them from the layout so everything can be added and placed properly.
        self.verticalLayout.removeWidget(self.buttonGo)
        self.verticalLayout.removeWidget(self.findWidget)

        self.includeWidget = IncludePanel(path=self.app.opts['dir'], filter=FILE_FILTER,
                                          selectedFilter=FILE_FILTER[FILE_FORMAT_NONE], parent=self)
        self.includeWidget.showAll(self.preferences['showHiddenFiles'])
        self.addressBar = AddressBar(self)

        # Toolbars
        self.navToolbar.addWidget(self.addressBar)
        self.navToolbar.addWidget(self.buttonGo)
        self.menuToolbars.addAction(self.editToolbar.toggleViewAction())
        self.menuToolbars.addAction(self.navToolbar.toggleViewAction())

        # Status Bar
        self.fileStatusButton = QtWidgets.QPushButton(self.statusbar)
        self.fileStatusButton.setFlat(True)
        self.fileStatusButton.setFocusPolicy(QtCore.Qt.NoFocus)
        self.fileStatusButton.setIconSize(QtCore.QSize(16, 16))
        self.fileStatusButton.setStyleSheet("QPushButton {background-color: none; border: none; margin:0; padding:0;}")
        self.statusbar.addPermanentWidget(self.fileStatusButton)

        # Tabbed browser
        self.menuTabList = QtWidgets.QMenu(self)
        self.buttonTabList.setMenu(self.menuTabList)

        self.tabWidget = TabWidget(self)
        self.tabWidget.setContextMenuPolicy(QtCore.Qt.CustomContextMenu)
        self.tabWidget.setFont(self.preferences['font'])
        self.tabWidget.setSizePolicy(QtWidgets.QSizePolicy.Expanding, QtWidgets.QSizePolicy.Expanding)
        self.tabWidget.setStyleSheet(
            "QPushButton:hover{border:1px solid #8f8f91; border-radius:3px; background-color:qlineargradient(x1:0, "
            "y1:0, x2:0, y2:1, stop:0 #f6f7fa, stop:1 #dadbde);}"
            "QPushButton:pressed{background-color:qlineargradient(x1:0, y1:0, x2:0, y2:1, stop:0 #dadbde, "
            "stop:1 #f6f7fa);}")
        self.tabWidget.setCornerWidget(self.buttonNewTab, QtCore.Qt.TopLeftCorner)
        self.tabWidget.setCornerWidget(self.tabTopRightWidget, QtCore.Qt.TopRightCorner)
        self.tabLayout = QtWidgets.QHBoxLayout(self.tabWidget)
        self.tabLayout.setContentsMargins(0, 0, 0, 0)
        self.tabLayout.setSpacing(5)

        # Edit
        self.editWidget = QtWidgets.QWidget(self)
        self.editLayout = QtWidgets.QVBoxLayout(self.editWidget)
        self.editLayout.setContentsMargins(0, 0, 0, 0)
        self.editLayout.addWidget(self.tabWidget)
        self.editLayout.addWidget(self.findWidget)

        # Main
        self.verticalLayout.removeWidget(self.mainWidget)
        self.mainWidget = QtWidgets.QSplitter(self)
        self.mainWidget.setContentsMargins(0, 0, 0, 0)
        self.mainWidget.setSizePolicy(QtWidgets.QSizePolicy.Expanding, QtWidgets.QSizePolicy.Expanding)
        self.mainWidget.addWidget(self.includeWidget)
        self.mainWidget.addWidget(self.editWidget)
        self.toggleInclude(self.preferences['includeVisible'])
        self.verticalLayout.addWidget(self.mainWidget)

        # Extra context menu actions
        self.actionOpenLinkNewWindow = QtWidgets.QAction(self.actionNewWindow.icon(), "Open Link in New &Window", self)
        self.actionOpenLinkNewTab = QtWidgets.QAction(self.actionNewTab.icon(), "Open Link in New &Tab", self)
        self.actionOpenLinkWith = QtWidgets.QAction(self.actionOpenWith.icon(), "&Open Link With...", self)
        self.actionSaveLinkAs = QtWidgets.QAction(self.actionSaveAs.icon(), "Save Lin&k As...", self)
        self.actionCloseOther = QtWidgets.QAction(self.actionCloseTab.icon(), "Close Other Tabs", self)
        self.actionCloseRight = QtWidgets.QAction(self.actionCloseTab.icon(), "Close Tabs to the Right", self)
        self.actionRefreshTab = QtWidgets.QAction(self.actionRefresh.icon(), "&Refresh", self)
        self.actionDuplicateTab = QtWidgets.QAction(ft("tab_duplicate"), "&Duplicate", self)
        self.actionViewSource = QtWidgets.QAction(ft("html"), "View Page So&urce", self)

        # Extra keyboard shortcuts
        QtWidgets.QShortcut(QtGui.QKeySequence("Ctrl+="), self, self.increaseFontSize)
        QtWidgets.QShortcut(QtGui.QKeySequence("Ctrl+F"), self, self.toggleFind)
        QtWidgets.QShortcut(QtGui.QKeySequence("Backspace"), self, self.onBackspace)
        QtWidgets.QShortcut(QtGui.QKeySequence("F5"), self, self.refreshTab)

        # Set up master highlighter objects that we will share rules among.
        # These objects don't actually do any highlighting. The individual
        # instances of the Highlighter class we create later does the work.
        self.masterHighlighters[None] = self.createHighlighter(highlighter.MasterHighlighter)
        highlighterClasses = highlighter.findHighlighters()
        # TODO: Create these on demand instead of all when the app launches.
        for highlighterCls in highlighterClasses:
            self.createHighlighter(highlighterCls)

        self.loadingProgressBar = QtWidgets.QProgressBar(self.statusbar)
        self.loadingProgressBar.setMaximumHeight(16)
        self.loadingProgressBar.setMaximumWidth(200)
        self.loadingProgressBar.setMaximum(100)
        self.loadingProgressBar.setTextVisible(False)
        self.loadingProgressBar.setVisible(False)
        self.loadingProgressLabel = QtWidgets.QLabel(self.statusbar)
        self.loadingProgressLabel.setVisible(False)
        self.statusbar.addWidget(self.loadingProgressBar)
        self.statusbar.addWidget(self.loadingProgressLabel)

        # Add one of our special tabs.
        self.currTab = self.newTab()
        self.setNavigationMenus()

        # Adjust tab order.
        self.setTabOrder(self.addressBar, self.includeWidget.listView)
        self.setTabOrder(self.includeWidget.listView, self.includeWidget.fileNameEdit)
        self.setTabOrder(self.includeWidget.fileNameEdit, self.includeWidget.fileTypeCombo)
        self.setTabOrder(self.includeWidget.fileTypeCombo, self.findBar)
        self.setTabOrder(self.findBar, self.buttonFindNext)
        self.setTabOrder(self.buttonFindNext, self.buttonFindPrev)
        self.setTabOrder(self.buttonFindPrev, self.buttonHighlightAll)
        self.setTabOrder(self.buttonHighlightAll, self.checkBoxMatchCase)

        self.toggleInclude(self.preferences['includeVisible'])

        # OS-specific hacks.
        # QSysInfo doesn't have productType until Qt5.
        if (Qt.IsPySide2 or Qt.IsPyQt5) and QtCore.QSysInfo.productType() in ("osx", "macos"):
            self.buttonTabList.setIcon(ft("1downarrow1"))

            # OSX likes to add its own Enter/Exit Full Screen item, not recognizing we already have one.
            self.actionFullScreen.setEnabled(False)
            self.menuView.removeAction(self.actionFullScreen)

            # Make things look more cohesive on Mac (Qt5).
            try:
                self.setUnifiedTitleAndToolBarOnMac(True)
            except AttributeError:
                pass

    def createHighlighter(self, highlighterClass):
        """ Create a language-specific master highlighter to be used for any file of that language.

        :Parameters:
            highlighterClass : `highlighter.MasterHighlighter`
                Master highlighter or subclass
        :Returns:
            Highlighter instance
        :Rtype:
            `highlighter.MasterHighlighter`
        """
        h = highlighterClass(self, self.preferences['syntaxHighlighting'], self.programs)
        for ext in h.extensions:
            self.masterHighlighters[ext] = h
        return h

    def setHighlighter(self, ext=None, tab=None):
        """ Set the current tab's highlighter based on the current file extension.

        :Parameters:
            ext : `str` | None
                File extension (language) to highlight.
            tab : `BrowserTab` | None
                Tab to set highlighter on. Defaults to current tab.
        """
        if ext not in self.masterHighlighters:
            logger.debug("Using default highlighter")
            ext = None
        master = self.masterHighlighters[ext]
        tab = tab or self.currTab
        if type(tab.highlighter.master) is not master:
            logger.debug("Setting highlighter to %s", ext)
            tab.highlighter.deleteLater()
            tab.highlighter = highlighter.Highlighter(tab.getCurrentTextWidget().document(), master)

    @Slot(QtCore.QPoint)
    def customTextBrowserContextMenu(self, pos):
        """ Slot for the right-click context menu when in Browse mode.

        :Parameters:
            pos : `QtCore.QPoint`
                Position of the right-click
        """
        menu = self.currTab.textBrowser.createStandardContextMenu(pos)
        actions = menu.actions()
        # Right now, you may see the open in new tab action even if you aren't
        # hovering over a link. Ideally, because of imperfection with the hovering
        # signal, we would check if the cursor is hovering over a link here.
        if self.linkHighlighted.isValid():
            menu.insertAction(actions[0], self.actionOpenLinkNewWindow)
            menu.insertAction(actions[0], self.actionOpenLinkNewTab)
            menu.insertAction(actions[0], self.actionOpenLinkWith)
            menu.insertSeparator(actions[0])
            menu.addAction(self.actionSaveLinkAs)
        else:
            menu.insertAction(actions[0], self.actionBack)
            menu.insertAction(actions[0], self.actionForward)
            menu.insertAction(actions[0], self.actionRefresh)
            menu.insertAction(actions[0], self.actionStop)
            menu.insertSeparator(actions[0])
            menu.addAction(self.actionSaveAs)
            path = self.currTab.getCurrentPath()
            if path:
                menu.addSeparator()
                for args in self.currTab.parser.plugins:
                    menu.addAction(*args)
                menu.addAction(self.actionTextEditor)
                menu.addAction(self.actionOpenWith)
                menu.addSeparator()
                menu.addAction(self.actionFileInfo)
                menu.addAction(self.actionViewSource)
        actions[0].setIcon(self.actionCopy.icon())
        actions[3].setIcon(self.actionSelectAll.icon())
        menu.exec_(self.currTab.textBrowser.mapToGlobal(pos))
        del actions, menu

    @Slot(QtCore.QPoint)
    def customTextEditorContextMenu(self, pos):
        """ Slot for the right-click context menu when in Edit mode.

        :Parameters:
            pos : `QtCore.QPoint`
                Position of the right-click
        """
        # Add icons to standard context menu.
        menu = self.currTab.textEditor.createStandardContextMenu()
        actions = menu.actions()
        actions[0].setIcon(self.actionUndo.icon())
        actions[1].setIcon(self.actionRedo.icon())
        actions[3].setIcon(self.actionCut.icon())
        actions[4].setIcon(self.actionCopy.icon())
        actions[5].setIcon(self.actionPaste.icon())
        actions[6].setIcon(QtGui.QIcon.fromTheme("edit-delete"))
        actions[8].setIcon(self.actionSelectAll.icon())
        path = self.currTab.getCurrentPath()
        if path:
            menu.addSeparator()
            for args in self.currTab.parser.plugins:
                menu.addAction(*args)
            menu.addAction(self.actionTextEditor)
            menu.addAction(self.actionOpenWith)
            menu.addSeparator()
            menu.addAction(self.actionFileInfo)
        menu.exec_(self.currTab.textEditor.mapToGlobal(pos))
        del actions, menu

    @Slot(QtCore.QPoint)
    def customTabWidgetContextMenu(self, pos):
        """ Slot for the right-click context menu for the tab widget.

        :Parameters:
            pos : `QtCore.QPoint`
                Position of the right-click
        """
        menu = QtWidgets.QMenu(self)
        menu.addAction(self.actionNewTab)
        menu.addSeparator()
        menu.addAction(self.actionRefreshTab)
        menu.addAction(self.actionDuplicateTab)
        menu.addSeparator()
        menu.addAction(self.actionCloseTab)
        menu.addAction(self.actionCloseOther)
        menu.addAction(self.actionCloseRight)

        self.contextMenuPos = self.tabWidget.tabBar.mapFromParent(pos)
        indexOfClickedTab = self.tabWidget.tabBar.tabAt(self.contextMenuPos)

        # Save the original state so we don't mess with the menu action, since this one action is re-used.
        # TODO: Maybe make a new action instead of reusing this.
        state = self.actionCloseTab.isEnabled()

        if indexOfClickedTab == -1:
            self.actionCloseTab.setEnabled(False)
            self.actionCloseOther.setEnabled(False)
            self.actionCloseRight.setEnabled(False)
            self.actionRefreshTab.setEnabled(False)
            self.actionDuplicateTab.setEnabled(False)
        else:
            self.actionCloseTab.setEnabled(True)
            self.actionCloseOther.setEnabled(self.tabWidget.count() > 1)
            self.actionCloseRight.setEnabled(indexOfClickedTab < self.tabWidget.count() - 1)
            self.actionRefreshTab.setEnabled(bool(self.tabWidget.widget(indexOfClickedTab).getCurrentPath()))
            self.actionDuplicateTab.setEnabled(True)

        menu.exec_(self.tabWidget.mapToGlobal(pos))
        del menu
        self.contextMenuPos = None

        # Restore previous action state.
        self.actionCloseTab.setEnabled(state)

    def readSettings(self):
        """ Read in user config settings.
        """
        logger.debug("Reading user settings from %s", self.config.fileName())
        default = self.app.DEFAULTS
        self.preferences = {
            'parseLinks': self.config.boolValue("parseLinks", default['parseLinks']),
            'newTab': self.config.boolValue("newTab", default['newTab']),
            'syntaxHighlighting': self.config.boolValue("syntaxHighlighting", default['syntaxHighlighting']),
            'teletype': self.config.boolValue("teletype", default['teletype']),
            'lineNumbers': self.config.boolValue("lineNumbers", default['lineNumbers']),
            'showAllMessages': self.config.boolValue("showAllMessages", default['showAllMessages']),
            'showHiddenFiles': self.config.boolValue("showHiddenFiles", default['showHiddenFiles']),
            'font': self.config.value("font", default['font']),
            'fontSizeAdjust': int(self.config.value("fontSizeAdjust", default['fontSizeAdjust'])),
            'findMatchCase': self.config.boolValue("findMatchCase", default['findMatchCase']),
            'includeVisible': self.config.boolValue("includeVisible", default['includeVisible']),
            'lastOpenWithStr': self.config.value("lastOpenWithStr", default['lastOpenWithStr']),
            'textEditor': self.config.value("textEditor", default['textEditor']),
            'diffTool': self.config.value("diffTool", default['diffTool']),
            'autoCompleteAddressBar': self.config.boolValue("autoCompleteAddressBar",
                                                            default['autoCompleteAddressBar']),
            'useSpaces': self.config.boolValue("useSpaces", default['useSpaces']),
            'tabSpaces': int(self.config.value("tabSpaces", default['tabSpaces'])),
            'theme': self.config.value("theme", default['theme']),
            'lineLimit': int(self.config.value("lineLimit", default['lineLimit'])),
            'autoIndent': self.config.boolValue("autoIndent", default['autoIndent']),
        }

        # Read 'programs' settings object into self.programs.
        progs = []
        size = self.config.beginReadArray("programs")
        for i in range(size):
            self.config.setArrayIndex(i)
            progs.append([self.config.value("extension"),
                          self.config.value("program")])
        self.config.endArray()
        if not progs:
            # If no programs exist, use the default ones.
            logger.debug("Setting default programs.")
        else:
            self.programs = dict(progs)

            # Unfortunately, the programs setting was designed so it would save out the setting
            # the first time the user opened the programs. That meant that any new file types added
            # would not get picked up by the user. This isn't a perfect solution, since a user may
            # have intentionally removed a file type, but add back any keys from the defaults that
            # are not in the user's settings.
            for key in self.defaultPrograms:
                if key not in self.programs:
                    logger.debug("Restoring program for file type %s", key)
                    self.programs[key] = self.defaultPrograms[key]

        # Set toolbar visibility and positioning.
        standardVis = self.config.boolValue("standardToolbarVisible", True)
        self.editToolbar.setVisible(standardVis)
        self.editToolbar.toggleViewAction().setChecked(standardVis)

        # Nav toolbar.
        navVis = self.config.boolValue("navToolbarVisible", True)
        self.navToolbar.setVisible(navVis)

        # Get recent files list.
        for path in self.getRecentFilesFromSettings():
            action = RecentFile(utils.strToUrl(path), self.menuOpenRecent, self.openRecent)
            self.menuOpenRecent.addAction(action)
        if self.menuOpenRecent.actions():
            self.menuOpenRecent.setEnabled(True)

        # Update GUI to match preferences.
        self.checkBoxMatchCase.setChecked(self.preferences['findMatchCase'])
        self.actionIncludePanel.setChecked(self.preferences['includeVisible'])

        # Restore window state.
        geometry = self.config.value("geometry")
        if geometry is not None:
            self.restoreGeometry(geometry)
        windowState = self.config.value("windowState")
        if windowState is not None:
            self.restoreState(windowState)

    def writeSettings(self):
        """ Write out user config settings to disk.

        This should only write settings modified via the Preferences dialog, as other preferences like "recentFiles"
        will be written immediately as they're modified. Some settings like window state are only saved on exit.
        """
        logger.debug("Writing user settings to %s", self.config.fileName())
        self.config.setValue("parseLinks", self.preferences['parseLinks'])
        self.config.setValue("newTab", self.preferences['newTab'])
        self.config.setValue("syntaxHighlighting", self.preferences['syntaxHighlighting'])
        self.config.setValue("teletype", self.preferences['teletype'])
        self.config.setValue("lineNumbers", self.preferences['lineNumbers'])
        self.config.setValue("showAllMessages", self.preferences['showAllMessages'])
        self.config.setValue("showHiddenFiles", self.preferences['showHiddenFiles'])
        self.config.setValue("font", self.preferences['font'])
        self.config.setValue("textEditor", self.preferences['textEditor'])
        self.config.setValue("diffTool", self.preferences['diffTool'])
        self.config.setValue("autoCompleteAddressBar", self.preferences['autoCompleteAddressBar'])
        self.config.setValue("useSpaces", self.preferences['useSpaces'])
        self.config.setValue("tabSpaces", self.preferences['tabSpaces'])
        self.config.setValue("theme", self.preferences['theme'])
        self.config.setValue("lineLimit", self.preferences['lineLimit'])
        self.config.setValue("autoIndent", self.preferences['autoIndent'])

        # Write self.programs to settings object
        self.config.beginWriteArray("programs")
        for i, (ext, prog) in enumerate(self.programs.items()):
            self.config.setArrayIndex(i)
            self.config.setValue("extension", ext)
            self.config.setValue("program", prog)
        self.config.endArray()

    def getRecentFilesFromSettings(self):
        """ Get recent files from user settings.

        :Returns:
            Recent files as `str` paths
        :Rtype:
            `list`
        """
        paths = []
        size = min(self.config.beginReadArray("recentFiles"), RECENT_FILES)
        for i in range(size):
            self.config.setArrayIndex(i)
            path = self.config.value("path")
            if path:
                paths.append(path)
        self.config.endArray()
        return paths

    def writeRecentFilesToSettings(self, paths):
        """ Write recent files list to user settings.

        :Parameters:
            paths : `list`
                List of `str` file paths
        """
        self.config.beginWriteArray("recentFiles")
        for i, path in enumerate(paths):
            if i == RECENT_FILES:
                break
            self.config.setArrayIndex(i)
            self.config.setValue("path", path)
        self.config.endArray()

    def addRecentFileToSettings(self, path):
        """ Add a recent file to the user settings.

        Re-read the user settings from disk to get the latest (in case there are any other open instances of this app
        updating the list), then just prepend the one latest file.

        :Parameters:
            path : `str`
                File path
        """
        # Strip the URL file scheme from the head of the path for consistency with legacy settings.
        path = utils.stripFileScheme(path)
        paths = [x for x in self.getRecentFilesFromSettings() if x != path]
        paths.insert(0, path)
        self.writeRecentFilesToSettings(paths)

    def connectSignals(self):
        """ Connect signals to slots.
        """
        # Include Panel
        self.includeWidget.openFile.connect(self.onOpen)
        self.mainWidget.splitterMoved.connect(self.setIncludePanelActionState)
        # Editors.
        self.actionOpenLinkNewWindow.triggered.connect(self.onOpenLinkNewWindow)
        self.actionOpenLinkNewTab.triggered.connect(self.onOpenLinkNewTab)
        self.actionSaveLinkAs.triggered.connect(self.saveLinkAs)
        self.tabWidget.currentChanged.connect(self.currentTabChanged)
        # File Menu
        self.actionNewWindow.triggered.connect(self.newWindow)
        self.actionNewTab.triggered.connect(self.newTab)
        self.actionOpen.triggered.connect(self.openFileDialogToCurrentPath)
        self.actionSave.triggered.connect(self.saveTab)
        self.actionSaveAs.triggered.connect(self.saveFileAs)
        self.actionPrintPreview.triggered.connect(self.printPreview)
        self.actionPrint.triggered.connect(self.printDialog)
        self.actionCloseTab.triggered.connect(self.closeTab)
        self.actionCloseOther.triggered.connect(self.closeOtherTabs)
        self.actionCloseRight.triggered.connect(self.closeRightTabs)
        # Edit Menu
        self.actionEdit.triggered.connect(self.toggleEdit)
        self.actionBrowse.triggered.connect(self.toggleEdit)
        self.actionUndo.triggered.connect(self.undo)
        self.actionRedo.triggered.connect(self.redo)
        self.actionCut.triggered.connect(self.cut)
        self.actionCopy.triggered.connect(self.copy)
        self.actionPaste.triggered.connect(self.paste)
        self.actionSelectAll.triggered.connect(self.selectAll)
        self.actionFind.triggered.connect(self.showFindReplaceDlg)
        self.actionFindPrev.triggered.connect(self.findPrev)
        self.actionFindNext.triggered.connect(self.find)
        self.actionGoToLineNumber.triggered.connect(self.goToLineNumberDlg)
        self.actionPreferences.triggered.connect(self.editPreferences)
        # View Menu
        self.actionIncludePanel.toggled.connect(self.toggleInclude)
        self.actionRefresh.triggered.connect(self.refreshTab)
        self.actionZoomIn.triggered.connect(self.increaseFontSize)
        self.actionZoomOut.triggered.connect(self.decreaseFontSize)
        self.actionNormalSize.triggered.connect(self.defaultFontSize)
        self.actionFullScreen.toggled.connect(self.toggleFullScreen)
        # History Menu
        self.actionBack.triggered.connect(self.browserBack)
        self.actionForward.triggered.connect(self.browserForward)
        # Commands Menu
        self.actionDiffFile.triggered.connect(self.diffFile)
        self.actionFileInfo.triggered.connect(self.fileInfo)
        self.actionCommentOut.triggered.connect(self.commentTextRequest)
        self.actionUncomment.triggered.connect(self.uncommentTextRequest)
        self.actionIndent.triggered.connect(self.indentText)
        self.actionUnindent.triggered.connect(self.unindentText)
        self.actionTextEditor.triggered.connect(self.launchTextEditor)
        self.actionOpenWith.triggered.connect(self.launchProgramOfChoice)
        self.actionOpenLinkWith.triggered.connect(self.onOpenLinkWith)
        # Help Menu
        self.aboutAction.triggered.connect(self.showAboutDialog)
        self.aboutQtAction.triggered.connect(self.showAboutQtDialog)
        self.documentationAction.triggered.connect(self.desktopOpenUrl)
        # Miscellaneous buttons, checkboxes, etc.
        self.addressBar.textEdited.connect(self.validateAddressBar)
        self.addressBar.openFile.connect(self.onOpen)
        self.addressBar.goPressed.connect(self.goPressed)
        self.buttonGo.clicked.connect(self.goPressed)
        self.breadcrumb.linkActivated.connect(self.onBreadcrumbActivated)
        self.breadcrumb.linkHovered.connect(self.onBreadcrumbHovered)
        self.tabWidget.customContextMenuRequested.connect(self.customTabWidgetContextMenu)
        self.buttonNewTab.clicked.connect(self.newTab)
        self.buttonClose.clicked.connect(self.closeTab)
        self.tabWidget.tabBar.tabMoveRequested.connect(self.moveTab)
        self.tabWidget.tabBar.crossWindowTabMoveRequested.connect(self.moveTabAcrossWindows)
        self.actionDuplicateTab.triggered.connect(self.duplicateTab)
        self.actionRefreshTab.triggered.connect(self.refreshSelectedTab)
        self.actionViewSource.triggered.connect(self.viewSource)
        self.fileSystemWatcher.fileChanged.connect(self.onFileChange)
        # Find
        self.buttonCloseFind.clicked.connect(self.toggleFindClose)
        self.findBar.textEdited.connect(self.validateFindBar)
        self.findBar.returnPressed.connect(self.find)
        self.buttonFindPrev.clicked.connect(self.findPrev)
        self.buttonFindNext.clicked.connect(self.find)
        self.buttonHighlightAll.clicked.connect(self.findHighlightAll)
        self.checkBoxMatchCase.clicked.connect(self.updatePreference_findMatchCase)

    def closeEvent(self, event):
        """ Override the default closeEvent called on exit.
        """
        # Check if we want to save any dirty tabs.
        self.quitting = True
        for _ in range(self.tabWidget.count()):
            if not self.closeTab(index=0):
                # Don't quit.
                event.ignore()
                self.quitting = False
                self.findRehighlightAll()
                return

        # Ok to quit.
        # Save user settings that don't get controlled by the Preferences dialog and don't already write to the config.
        self.config.setValue("standardToolbarVisible", self.editToolbar.isVisible())
        self.config.setValue("navToolbarVisible", self.navToolbar.isVisible())
        self.config.setValue("geometry", self.saveGeometry())
        self.config.setValue("windowState", self.saveState())

        event.accept()

    ###
    # File Menu Methods
    ###

    @Slot()
    def newWindow(self):
        """ Create a new window.

        :Returns:
            New main window widget
        :Rtype:
            `QtWidgets.QWidget`
        """
        return self.app.newWindow()

    @Slot(bool)
    def newTab(self, *args):
        """ Create a new tab.

        :Returns:
            New tab
        :Rtype:
            `BrowserTab`
        """
        newTab = BrowserTab(self.tabWidget)
        newTab.highlighter = highlighter.Highlighter(newTab.getCurrentTextWidget().document(),
                                                     self.masterHighlighters[None])
        newTab.textBrowser.zoomIn(self.preferences['fontSizeAdjust'])
        newTab.textEditor.zoomIn(self.preferences['fontSizeAdjust'])
        self.tabWidget.setCurrentIndex(self.tabWidget.addTab(newTab, "(Untitled)"))
        self.addressBar.setFocus()

        # Add to menu of tabs.
        self.menuTabList.addAction(newTab.action)
        self.connectTabSignals(newTab)
        return newTab

    def connectTabSignals(self, tab):
        """ Connect signals for a new tab.

        :Parameters:
            tab : `BrowserTab`
                Tab widget
        """
        # Keep in sync with signals in disconnectTabSignals.
        tab.openFile.connect(self.onOpen)
        tab.openOldUrl.connect(self.onOpenOldUrl)
        tab.changeTab.connect(self.changeTab)
        tab.restoreTab.connect(self.restoreTab)
        tab.textBrowser.anchorClicked.connect(self.setSource)
        tab.textBrowser.highlighted[QtCore.QUrl].connect(self.hoverUrl)
        tab.textBrowser.customContextMenuRequested.connect(self.customTextBrowserContextMenu)
        tab.textEditor.customContextMenuRequested.connect(self.customTextEditorContextMenu)
        tab.textBrowser.copyAvailable.connect(self.actionCopy.setEnabled)
        tab.tabNameChanged.connect(self._changeTabName)
        tab.textEditor.undoAvailable.connect(self.actionUndo.setEnabled)
        tab.textEditor.redoAvailable.connect(self.actionRedo.setEnabled)
        tab.textEditor.copyAvailable.connect(self.actionCopy.setEnabled)
        tab.textEditor.copyAvailable.connect(self.actionCut.setEnabled)

    def disconnectTabSignals(self, tab):
        """ Disconnect signals for a tab.

        :Parameters:
            tab : `BrowserTab`
                Tab widget
        """
        # Keep in sync with signals in connectTabSignals.
        tab.openFile.disconnect(self.onOpen)
        tab.openOldUrl.disconnect(self.onOpenOldUrl)
        tab.changeTab.disconnect(self.changeTab)
        tab.restoreTab.disconnect(self.restoreTab)
        tab.textBrowser.anchorClicked.disconnect(self.setSource)
        tab.textBrowser.highlighted[QtCore.QUrl].disconnect(self.hoverUrl)
        tab.textBrowser.customContextMenuRequested.disconnect(self.customTextBrowserContextMenu)
        tab.textEditor.customContextMenuRequested.disconnect(self.customTextEditorContextMenu)
        tab.textBrowser.copyAvailable.disconnect(self.actionCopy.setEnabled)
        tab.tabNameChanged.disconnect(self._changeTabName)
        tab.textEditor.undoAvailable.disconnect(self.actionUndo.setEnabled)
        tab.textEditor.redoAvailable.disconnect(self.actionRedo.setEnabled)
        tab.textEditor.copyAvailable.disconnect(self.actionCopy.setEnabled)
        tab.textEditor.copyAvailable.disconnect(self.actionCut.setEnabled)

    def openFileDialog(self, path=None, tab=None):
        """ Show the Open File dialog and open any selected files.

        :Parameters:
            path : `str` | None
                File path to pre-select on open
            tab : `BrowserTab` | None
                Tab to open files for. Defaults to current tab.
        """
        tab = tab or self.currTab
        startFilter = FILE_FILTER[tab.fileFormat]
        fd = FileDialog(self, "Open File(s)", self.lastOpenFileDir, FILE_FILTER, startFilter,
                        self.preferences['showHiddenFiles'])
        fd.setFileMode(fd.ExistingFiles)
        if path:
            fd.selectFile(path)
        if fd.exec_() == fd.Accepted:
            paths = fd.selectedFiles()
            if paths:
                self.lastOpenFileDir = QtCore.QFileInfo(paths[0]).absoluteDir().path()
                self.setSources(paths, tab=tab)

    @Slot()
    def openFileDialogToCurrentPath(self):
        """ Show the Open File dialog and open any selected files, pre-selecting the current file (if any).
        """
        self.openFileDialog(self.currTab.getCurrentPath())

    @Slot(QtCore.QUrl)
    def openRecent(self, url):
        """ Open an item from the Open Recent menu in a new tab.

        :Parameters:
            url : `QtCore.QUrl`
                File URL
        """
        self.setSource(url, newTab=True)

    def saveFile(self, filePath, fileFormat=FILE_FORMAT_NONE, tab=None, _checkUsd=True):
        """ Save the current file as the given filePath.

        :Parameters:
            filePath : `str`
                Path to save file as.
            fileFormat : `int`
                File format when saving as a generic extension
            tab : `BrowserTab` | None
                Tab to save. Defaults to current tab.
            _checkUsd : `bool`
                Check if this needs to be written as a binary USD file instead of a text file
        :Returns:
            If saved or not.
        :Rtype:
            `bool`
        """
        logger.debug("Checking file status")
        path = QtCore.QFile(filePath)
        if path.exists() and not QtCore.QFileInfo(path).isWritable():
            self.showCriticalMessage("The file is not writable.\n{}".format(filePath), title="Save File")
            return False
        logger.debug("Writing file")
        self.setOverrideCursor()
        tab = tab or self.currTab

        # If the file is originally a usd crate file or the user is saving it with the .usdc extension, or the user is
        # saving it with .usd but fileFormat is set to usdc, save to a temp file then usdcat back to a binary file.
        crate = False
        _, ext = os.path.splitext(filePath)
        if _checkUsd:
            if ext[1:] in USD_CRATE_EXTS:
                crate = True
            elif ext[1:] in USD_AMBIGUOUS_EXTS and (fileFormat == FILE_FORMAT_USDC or (
                    fileFormat == FILE_FORMAT_NONE and tab.fileFormat == FILE_FORMAT_USDC)):
                crate = True
        if crate:
            fd, tmpPath = utils.mkstemp(suffix="." + USD_AMBIGUOUS_EXTS[0], dir=self.app.tmpDir)
            os.close(fd)
            status = False
            if self.saveFile(tmpPath, fileFormat, tab=tab, _checkUsd=False):
                try:
                    logger.debug("Converting back to USD crate file")
                    utils.usdcat(tmpPath, QtCore.QDir.toNativeSeparators(filePath), format="usdc")
                except Exception:
                    logger.exception("Save failed on USD crate conversion")
                    self.restoreOverrideCursor()
                    self.showCriticalMessage("The file could not be saved due to a usdcat error!",
                                             traceback.format_exc(),
                                             "Save File")
                else:
                    status = True
                    tab.fileFormat = FILE_FORMAT_USDC
                    self.restoreOverrideCursor()
                    QtCore.QTimer.singleShot(10, partial(self.fileSystemWatcher.addPath, filePath))
            else:
                self.restoreOverrideCursor()
            os.remove(tmpPath)
            return status
        elif fileFormat == FILE_FORMAT_USDZ:
            # TODO: usdz support
            self.restoreOverrideCursor()
            self.showCriticalMessage("Writing usdz files is not yet supported!", title="Save File")
            return False
        elif path.open(QtCore.QIODevice.WriteOnly | QtCore.QIODevice.Text):
            # Don't monitor changes to this file while we save it.
            self.fileSystemWatcher.removePath(filePath)
            try:
                out = QtCore.QTextStream(path)
                out << tab.textEditor.toPlainText()
            except Exception:
                self.restoreOverrideCursor()
                self.showCriticalMessage("The file could not be saved!", traceback.format_exc(), "Save File")
                return False
            else:
                if ext[1:] in USD_AMBIGUOUS_EXTS + USD_ASCII_EXTS:
                    tab.fileFormat = FILE_FORMAT_USDA
                else:
                    tab.fileFormat = FILE_FORMAT_NONE
                self.restoreOverrideCursor()
            finally:
                path.close()

            # This sometimes triggers too early if we're saving the file, prompting you to reload your own changes.
            # Delay re-watching the file by a millisecond.
            # Don't watch the file if this is a temp .usd file for crate conversion.
            if _checkUsd:
                QtCore.QTimer.singleShot(10, partial(self.fileSystemWatcher.addPath, filePath))

            tab.setDirty(False)
            return True
        else:
            self.restoreOverrideCursor()
            self.showCriticalMessage("The file could not be opened for saving!", title="Save File")
            return False

    def getSaveAsPath(self, path=None, tab=None):
        """ Get a path from the user to save an arbitrary file as.

        :Parameters:
            path : `str` | None
                Path to use for selecting default file extension filter.
            tab : `BrowserTab` | None
                Tab that path is for.
        :Returns:
            Tuple of the absolute path user wants to save file as (or None if no file was selected or an error occurred)
            and the file format if explicitly set for USD files (e.g. usda)
        :Rtype:
            (`str`|None, `int`)
        """
        fileFormat = FILE_FORMAT_NONE
        if path:
            startFilter = FILE_FILTER[FILE_FORMAT_USD if utils.isUsdFile(path) else FILE_FORMAT_NONE]
        else:
            tab = tab or self.currTab
            path = tab.getCurrentPath()
            startFilter = FILE_FILTER[tab.fileFormat]

        dlg = FileDialog(self, "Save File As", path or self.lastOpenFileDir, FILE_FILTER, startFilter,
                         self.preferences['showHiddenFiles'])
        dlg.setAcceptMode(dlg.AcceptSave)
        dlg.setFileMode(dlg.AnyFile)
        if dlg.exec_() != dlg.Accepted:
            return None, fileFormat

        filePaths = dlg.selectedFiles()
        if not filePaths or not filePaths[0]:
            return None, fileFormat

        filePath = filePaths[0]
        selectedFilter = dlg.selectedNameFilter()

        modifiedExt = False
        validExts = [x.lstrip("*") for x in selectedFilter.rsplit("(", 1)[1].rsplit(")", 1)[0].split()]
        _, ext = os.path.splitext(filePath)
        if selectedFilter == FILE_FILTER[FILE_FORMAT_USD]:
            if ext[1:] in USD_AMBIGUOUS_EXTS + USD_ASCII_EXTS:
                # Default .usd to ASCII for now.
                # TODO: Make that a user preference? usdcat defaults .usd to usdc.
                fileFormat = FILE_FORMAT_USDA
            elif ext[1:] in USD_CRATE_EXTS:
                fileFormat = FILE_FORMAT_USDC
            elif ext[1:] in USD_ZIP_EXTS:
                fileFormat = FILE_FORMAT_USDZ
            else:
                self.showCriticalMessage("Please enter a valid extension for a usd file")
                return self.getSaveAsPath(filePath, tab)
        elif selectedFilter == FILE_FILTER[FILE_FORMAT_USDA]:
            fileFormat = FILE_FORMAT_USDA
            if ext not in validExts:
                self.showCriticalMessage("Please enter a valid extension for a usda file")
                return self.getSaveAsPath(filePath, tab)
        elif selectedFilter == FILE_FILTER[FILE_FORMAT_USDC]:
            fileFormat = FILE_FORMAT_USDC
            if ext not in validExts:
                self.showCriticalMessage("Please enter a valid extension for a usdc file")
                return self.getSaveAsPath(filePath, tab)
        elif selectedFilter == FILE_FILTER[FILE_FORMAT_USDZ]:
            fileFormat = FILE_FORMAT_USDZ
            if ext not in validExts:
                if len(validExts) == 1:
                    # Just add the extension since it can't be anything else.
                    filePath += "." + validExts[0]
                    modifiedExt = True
                else:
                    # Fallback in case we ever allow more extensions.
                    self.showCriticalMessage("Please enter a valid extension for a usdz file")
                    return self.getSaveAsPath(filePath, tab)
        elif len(validExts) == 1 and ext not in validExts and validExts[0]:
            # Just add the extension since it can't be anything else.
            filePath += "." + validExts[0]
            modifiedExt = True

        info = QtCore.QFileInfo(filePath)
        self.lastOpenFileDir = info.absoluteDir().path()

        # Only needed if we're modifying the extension ourselves; otherwise, Qt handles this.
        # If this file already exists, make sure we want to overwrite it.
        if modifiedExt and info.exists():
            dlg = QtWidgets.QMessageBox.question(
                self, "Save File As",
                "The file already exists. Are you sure you wish to overwrite it?\n{}".format(filePath),
                QtWidgets.QMessageBox.Save | QtWidgets.QMessageBox.Cancel)
            if dlg != QtWidgets.QMessageBox.Save:
                # Re-open this dialog to get a new path.
                return self.getSaveAsPath(path, tab)

        # Now we have a valid path to save as.
        return filePath, fileFormat

<<<<<<< HEAD
    @Slot()
    def saveFileAs(self, tab=None):
=======
    @Slot(bool)
    def saveFileAs(self, checked=False, tab=None):
>>>>>>> f5d3ee8a
        """ Save the current file with a new filename.

        :Parameters:
            checked : `bool`
                For signal only
            tab : `BrowserTab` | None
                Tab to save. Defaults to current tab.
        :Returns:
            If saved or not.
        :Rtype:
            `bool`
        """
        tab = tab or self.currTab
        filePath, fileFormat = self.getSaveAsPath(tab=tab)
        if filePath is not None:
            # Save file and apply new name where needed.
            if self.saveFile(filePath, fileFormat, tab=tab):
                idx = self.tabWidget.indexOf(tab)
                fileInfo = QtCore.QFileInfo(filePath)
                fileName = fileInfo.fileName()
                ext = fileInfo.suffix()
                self.tabWidget.setTabText(idx, fileName)
                if tab.fileFormat == FILE_FORMAT_USDC:
                    self.tabWidget.setTabIcon(idx, self.binaryIcon)
                    self.tabWidget.setTabToolTip(idx, "{} - {} (binary)".format(fileName, filePath))
                elif tab.fileFormat == FILE_FORMAT_USDZ:
                    self.tabWidget.setTabIcon(idx, self.zipIcon)
                    self.tabWidget.setTabToolTip(idx, "{} - {} (zip)".format(fileName, filePath))
                else:
                    self.tabWidget.setTabIcon(idx, QtGui.QIcon())
                    self.tabWidget.setTabToolTip(idx, "{} - {}".format(fileName, filePath))
                url = QtCore.QUrl.fromLocalFile(filePath)
                tab.updateHistory(url)
                tab.updateFileStatus()
                self.updateRecentMenus(url, url.toString())
                self.setHighlighter(ext, tab=tab)
                if tab == self.currTab:
                    self.updateButtons()
                return True
        return False

    @Slot()
    def saveLinkAs(self):
        """ The user right-clicked a link and wants to save it as a new file.
        Get a new file path with the Save As dialog and copy the original file to the new file,
        opening the new file in a new tab.
        """
        path = self.linkHighlighted.toLocalFile()
        if "*" in path or "<UDIM>" in path:
            self.showWarningMessage("Link could not be resolved as it may point to multiple files.")
            return

        qFile = QtCore.QFile(path)
        if qFile.exists():
            saveAsPath, fileFormat = self.getSaveAsPath(path)
            if saveAsPath is not None:
                try:
                    url = QtCore.QUrl.fromLocalFile(saveAsPath)
                    if fileFormat == self.currTab.fileFormat:
                        qFile.copy(saveAsPath)
                        self.setSource(url, newTab=True)
                    else:
                        # Open the link first, so it's easier to use the saveFile functionality to handle format
                        # conversion.
                        self.setSource(self.linkHighlighted, newTab=True)
                        self.saveFile(saveAsPath, fileFormat)
                        self.setSource(url)
                except Exception:
                    self.showCriticalMessage("Unable to save {} as {}.".format(path, saveAsPath),
                                             traceback.format_exc(), "Save Link As")
        else:
            self.showWarningMessage("Selected file does not exist.")

<<<<<<< HEAD
    @Slot()
    def saveTab(self, tab=None):
=======
    @Slot(bool)
    def saveTab(self, checked=False, tab=None):
>>>>>>> f5d3ee8a
        """ If the file already has a name, save it; otherwise, get a filename and save it.

        :Parameters:
            checked : `bool`
                For signal only
            tab : `BrowserTab` | None
                Tab to save. Defaults to current tab.
        :Returns:
            If saved or not.
        :Rtype:
            `bool`
        """
        tab = tab or self.currTab
        filePath = tab.getCurrentPath()
        if filePath:
            return self.saveFile(filePath, tab=tab)
        return self.saveFileAs(tab=tab)

    @Slot(bool)
    def printDialog(self, checked=False):
        """ Open a print dialog.

        :Parameters:
            checked : `bool`
                For signal only
        """
        if QtPrintSupport is None:
            self.showWarningMessage("Printing is not supported on your system, as Qt.QtPrintSupport could not be "
                                    "imported.")
            return
        dlg = QtPrintSupport.QPrintDialog(self)
        if self.currTab.getCurrentTextWidget().textCursor().hasSelection():
            dlg.setOption(dlg.PrintSelection)
        if dlg.exec_() == dlg.Accepted:
            self.currTab.getCurrentTextWidget().print_(dlg.printer())

    @Slot(bool)
    def printPreview(self, checked=False):
        """ Open a print preview dialog.

        :Parameters:
            checked : `bool`
                For signal only
        """
        if QtPrintSupport is None:
            self.showWarningMessage("Printing is not supported on your system, as Qt.QtPrintSupport could not be "
                                    "imported.")
            return
        dlg = QtPrintSupport.QPrintPreviewDialog(self)
        if self.currTab.getCurrentTextWidget().textCursor().hasSelection():
            # TODO: Is there a way to expose this as a toggle in the print
            # preview dialog, since it might not always be desired?
            dlg.printer().setPrintRange(QtPrintSupport.QPrinter.Selection)
        dlg.paintRequested.connect(self.currTab.getCurrentTextWidget().print_)
        dlg.exec_()

    @Slot(bool)
    def closeTab(self, checked=False, index=None):
        """ Close the current tab.

        :Parameters:
            checked : `bool`
                For signal only
            index : `int` | None
                Try to close this specific tab instead of where the context menu originated.
        :Returns:
            If the tab was closed or not.
            If the tab needed to be saved, for example, and the user cancelled, this returns False.
        :Rtype:
            `bool`
        """
        prevTab = None
        if index is None:
            prevTab = None
            if self.contextMenuPos is not None:
                # Grab tab at the position of latest context menu.
                tab = self.tabWidget.tabBar.tabAt(self.contextMenuPos)
                if tab != -1:
                    # Store previous tab so we can switch back to it.
                    prevTab = self.tabWidget.currentWidget()
                    self.tabWidget.setCurrentIndex(tab)
                else:
                    # Don't close anything.
                    # Clicked somewhere on the tab bar where there isn't a tab.
                    return False
        else:
            if index != self.tabWidget.currentIndex():
                prevTab = self.tabWidget.currentWidget()
            self.tabWidget.setCurrentIndex(index)

        # Check if the current tab is dirty. Saves if needed.
        if not self.dirtySave():
            return False
        # Closing the last of our tabs.
        if self.tabWidget.count() == 1:
            self.newTab()
            self.removeTab(0)
        # Closing a tab, but not the last one.
        else:
            self.removeTab(self.tabWidget.currentIndex())
            # Switch back to the previous tab.
            if prevTab is not None:
                self.changeTab(prevTab)
        return True

    @Slot(bool)
    def closeOtherTabs(self, *args):
        """ Close all tabs except the current tab.
        """
        # Grab tab at the position of latest context menu.
        # This is the one tab we'll keep. All others will be closed.
        if self.contextMenuPos is None:
            return

        indexToKeep = self.tabWidget.tabBar.tabAt(self.contextMenuPos)
        if indexToKeep == -1:
            # The user clicked on the tab bar where there isn't a tab.
            return

        indexToRm = 0
        while indexToRm < self.tabWidget.count():
            if indexToRm < indexToKeep:
                if self.closeTab(index=indexToRm):
                    # We successfully removed another tab, so the index of the
                    # one we want to keep decreases.
                    indexToKeep -= 1
                else:
                    # We did not remove a tab (maybe the user didn't want to
                    # save it yet), so up the index we're trying to remove.
                    indexToRm += 1
            elif indexToRm == indexToKeep:
                # Skip this one.
                indexToRm += 1
            elif not self.closeTab(index=indexToRm):
                indexToRm += 1

    @Slot(bool)
    def closeRightTabs(self, *args):
        """ Close all tabs to the right of the current tab.
        """
        # Grab tab at the position of latest context menu.
        # This is the one tab we'll keep. All others will be closed.
        if self.contextMenuPos is None:
            return

        indexToKeep = self.tabWidget.tabBar.tabAt(self.contextMenuPos)
        if indexToKeep == -1:
            # The user clicked on the tab bar where there isn't a tab.
            return

        indexToRm = indexToKeep + 1
        while indexToRm < self.tabWidget.count():
            if not self.closeTab(index=indexToRm):
                indexToRm += 1

    @Slot(int, int)
    def moveTab(self, fromIndex, toIndex):
        """ Rearrange tabs in menu after a drag/drop event.
        This isn't moving the tab itself. That's handled in the TabWidget class.

        :Parameters:
            fromIndex : `int`
                Original tab position
            toIndex : `int`
                New tab position
        """
        actions = self.menuTabList.actions()
        action = actions[fromIndex]
        self.menuTabList.removeAction(action)
        # Moving to a higher index.
        if toIndex > fromIndex:
            # Insert before another action.
            if toIndex+1 < len(actions):
                beforeAction = actions[toIndex+1]
                self.menuTabList.insertAction(beforeAction, action)
            # Add to end of actions.
            else:
                self.menuTabList.addAction(action)
        # Moving to a lower index.
        else:
            beforeAction = actions[toIndex]
            self.menuTabList.insertAction(beforeAction, action)

    @Slot(int, int, int, int)
    def moveTabAcrossWindows(self, fromIndex, toIndex, fromWindow, toWindow):
        """ Rearrange tabs in menu after a drag/drop event.
        This isn't moving the tab itself. That's handled in the TabWidget class.

        :Parameters:
            fromIndex : `int`
                Original tab position
            toIndex : `int`
                New tab position
        """
        logger.debug("moveTabAcrossWindows %d %d %d %d", fromIndex, toIndex, fromWindow, toWindow)

        srcWindow = self.app._windows[fromWindow]
        dstWindow = self.app._windows[toWindow]

        # Remove from the source window's current tab list.
        action = srcWindow.menuTabList.actions()[fromIndex]
        srcWindow.menuTabList.removeAction(action)

        # Remove from the source window's tab widget.
        tab = srcWindow.tabWidget.widget(fromIndex)
        text = srcWindow.tabWidget.tabText(fromIndex)
        icon = srcWindow.tabWidget.tabIcon(fromIndex)
        if srcWindow.tabWidget.count() == 1:
            # We're removing the last tab. Add a new, blank tab first.
            srcWindow.newTab()
        srcWindow.tabWidget.removeTab(fromIndex)
        srcWindow.disconnectTabSignals(tab)

        # Add to the destination window.
        dstWindow.tabWidget.setCurrentIndex(dstWindow.tabWidget.insertTab(toIndex, tab, icon, text))

        # Update menu actions in destination window.
        actions = dstWindow.menuTabList.actions()
        if toIndex >= len(actions):
            dstWindow.menuTabList.addAction(action)
        else:
            beforeAction = actions[toIndex]
            dstWindow.menuTabList.insertAction(beforeAction, action)
        dstWindow.connectTabSignals(tab)

        # Use the new window's syntax highlighter.
        fileInfo = QtCore.QFileInfo(tab.getCurrentPath())
        ext = fileInfo.suffix()
        dstWindow.setHighlighter(ext, tab=tab)

    def removeTab(self, index):
        """ Stores as recently closed tab, then closes it.

        :Parameters:
            index : `int`
                Index of tab to remove.
        """
        # Get tab we're about to remove.
        tab = self.tabWidget.widget(index)

        # Remove from tab widget.
        self.tabWidget.removeTab(index)

        # Remove from current tab list.
        action = self.menuTabList.actions()[index]
        self.menuTabList.removeAction(action)

        if tab.isNewTab:
            # Clear memory
            del tab
        else:
            # Set tab inactive.
            tab.isActive = False
            # Get rid of the oldest tab if we already have the max.
            tabActions = self.menuRecentlyClosedTabs.actions()
            if len(tabActions) > RECENT_TABS - 1:
                self.menuRecentlyClosedTabs.removeAction(tabActions[0])
            del tabActions
            # Add to recently closed tab list.
            self.menuRecentlyClosedTabs.addAction(action)
            self.menuRecentlyClosedTabs.setEnabled(True)

    ###
    # Edit Menu Methods
    ###

<<<<<<< HEAD
    @Slot()
    # TODO: Test this doesn't get "False" as the first param from using triggered signal on an action. Probably need to
    # test on Mac.
    def toggleEdit(self, tab=None):
        """ Switch between Browse mode and Edit mode.

=======
    @Slot(bool)
    def toggleEdit(self, checked=False, tab=None):
        """ Switch between Browse mode and Edit mode.

        :Parameters:
            checked : `bool`
                Unused. For signal/slot only
            tab : `BrowserTab`
                Tab to toggle edit mode on
>>>>>>> f5d3ee8a
        :Returns:
            True if we switched modes; otherwise, False.
            This only returns False if we were in Edit mode and the user cancelled due to unsaved changes.
        :Rtype:
            `bool`
        """
        tab = tab or self.currTab

        # Don't change between browse and edit mode if dirty. Saves if needed.
        if not self.dirtySave(tab=tab):
            return False

        refreshed = False

        # Toggle edit mode
        tab.inEditMode = not tab.inEditMode
        if tab.inEditMode:
            # Set editor's scroll position to browser's position.
            hScrollPos = tab.textBrowser.horizontalScrollBar().value()
            vScrollPos = tab.textBrowser.verticalScrollBar().value()
            tab.textBrowser.setVisible(False)
            tab.textEditor.setVisible(True)
            tab.textEditor.setFocus()
            tab.textEditor.horizontalScrollBar().setValue(hScrollPos)
            tab.textEditor.verticalScrollBar().setValue(vScrollPos)
        else:
            # Set browser's scroll position to editor's position.
            hScrollPos = tab.textEditor.horizontalScrollBar().value()
            vScrollPos = tab.textEditor.verticalScrollBar().value()

            # TODO: If we edited the file (or it changed on disk since we loaded it, even if the user ignored the
            # prompt to reload it?), make sure we reload it in the browser tab. Currently, we just always reload it to
            # be safe, but this can be slow.
            refreshed = self.refreshTab(tab=tab)

            tab.textEditor.setVisible(False)
            tab.textBrowser.setVisible(True)
            tab.textBrowser.setFocus()
            tab.textBrowser.horizontalScrollBar().setValue(hScrollPos)
            tab.textBrowser.verticalScrollBar().setValue(vScrollPos)

        # Don't double-up the below commands if we already refreshed the tab.
        if not refreshed:
            # Update highlighter.
            tab.highlighter.setDocument(tab.getCurrentTextWidget().document())
            if tab == self.currTab:
                self.updateEditButtons()

        self.findRehighlightAll()
        if tab == self.currTab:
            self.editModeChanged.emit(tab.inEditMode)
        return True

    @Slot()
    def undo(self):
        """ Undo last change in the current text editor.
        """
        self.currTab.textEditor.undo()

    @Slot()
    def redo(self):
        """ Redo last change in the current text editor.
        """
        self.currTab.textEditor.redo()

    @Slot()
    def cut(self):
        """ Cut selected text in the current text editor.
        """
        self.currTab.textEditor.cut()
        if self.currTab.inEditMode:
            self.actionPaste.setEnabled(True)

    @Slot()
    def copy(self):
        """ Copy selected text in the current text editor.
        """
        self.currTab.getCurrentTextWidget().copy()
        if self.currTab.inEditMode:
            self.actionPaste.setEnabled(True)

    @Slot()
    def paste(self):
        """ Paste selected text in the current text editor.
        """
        self.currTab.textEditor.paste()

    @Slot()
    def selectAll(self):
        """ Select all text in the current focused widget.
        """
        if self.addressBar.hasFocus():
            self.addressBar.selectAll()
        elif self.findBar.hasFocus():
            self.findBar.selectAll()
        elif self.includeWidget.fileNameEdit.hasFocus():
            self.includeWidget.fileNameEdit.selectAll()
        else:
            self.currTab.getCurrentTextWidget().selectAll()

    @Slot()
    def toggleFind(self):
        """ Show/Hide the Find bar.
        """
        self.findWidget.setVisible(True)
        self.findBar.selectAll()
        self.findBar.setFocus()

        # Pre-populate the Find field with the current selection, if any.
        text = self.currTab.getCurrentTextWidget().textCursor().selectedText()
        if text:
            # Currently, find doesn't work with line breaks, so use the last line that contains any text.
            text = [x for x in text.split(u'\u2029') if x][-1]
            self.findBar.setText(text)
            self.findBar.selectAll()
            self.validateFindBar(text)

    @Slot()
    def toggleFindClose(self):
        """ Hide the Find bar.
        """
        self.findWidget.setVisible(False)

    @Slot()
    @Slot(bool)
    def find(self, checked=False, flags=None, startPos=3, loop=True):
        """ Find next hit for the search text.

        :Parameters:
            checked : `bool`
                For signal only
            flags
                Options for document().find().
            startPos : `int`
                Position from which the search should begin.
                0=Start of document
                1=End of document
                2=Start of selection
                3=End of selection (default)
            loop : `bool`
                True lets us loop through the beginning or end of a document
                if the phrase was not found from the current position.
                False limits that behavior so that we don't endlessly loop.
        """
        # Set options.
        if flags is None:
            searchFlags = QtGui.QTextDocument.FindFlags()
        else:
            searchFlags = flags
        if self.preferences['findMatchCase']:
            searchFlags |= QtGui.QTextDocument.FindCaseSensitively

        currTextWidget = self.currTab.getCurrentTextWidget()

        # Set where to start searching from.
        if startPos == 0:
            currPos = 0
        elif startPos == 1:
            # Moving our current cursor doesn't work, so create a temporary one to find the end of the document.
            tmpCursor = QtGui.QTextCursor(currTextWidget.document())
            tmpCursor.movePosition(QtGui.QTextCursor.End)
            currPos = tmpCursor.position()
            del tmpCursor
        elif startPos == 2:
            currPos = currTextWidget.textCursor().selectionStart()
        else:  # startPos == 3
            currPos = currTextWidget.textCursor().selectionEnd()

        # Find text.
        cursor = currTextWidget.document().find(self.findBar.text(), currPos, searchFlags)

        if cursor.hasSelection():
            # Found phrase. Set cursor and formatting.
            currTextWidget.setTextCursor(cursor)
            self.findBar.setStyleSheet("QLineEdit{{background:{}}}".format("inherit" if self.isDarkTheme() else "none"))
            if loop:
                # Didn't just loop through the document, so hide any messages.
                self.labelFindPixmap.setVisible(False)
                self.labelFindStatus.setVisible(False)
        elif loop:
            self.labelFindPixmap.setPixmap(self.browserReloadIcon.pixmap(16, 16))
            self.labelFindStatus.setText("Search wrapped")
            self.labelFindPixmap.setVisible(True)
            self.labelFindStatus.setVisible(True)
            # loop = False because we don't want to create an infinite recursive search.
            if searchFlags & QtGui.QTextDocument.FindBackward:
                self.find(flags=QtGui.QTextDocument.FindBackward, startPos=1, loop=False)
            else:
                self.find(startPos=0, loop=False)
        else:
            # If nothing was still found, set formatting.
            self.labelFindPixmap.setPixmap(self.browserStopIcon.pixmap(16, 16))
            self.labelFindStatus.setText("Phrase not found")
            self.labelFindPixmap.setVisible(True)
            self.labelFindStatus.setVisible(True)
            self.findBar.setStyleSheet("QLineEdit{background:salmon}")
        if self.buttonHighlightAll.isChecked():
            self.findHighlightAll()

    @Slot()
    def findPrev(self):
        """ Find previous hit for the search text.
        """
        self.find(flags=QtGui.QTextDocument.FindBackward, startPos=2)

    @Slot(bool)
    def findHighlightAll(self, checked=True):
        """ Highlight all hits for the search text.

        :Parameters:
            checked : `bool`
                If True, highlight all occurrences of the current find phrase.
        """
        findText = self.findBar.text()
        textWidget = self.currTab.getCurrentTextWidget()
        extras = [x for x in textWidget.extraSelections() if
                  x.format.property(QtGui.QTextFormat.UserProperty) != "find"]
        if checked and findText:
            flags = QtGui.QTextDocument.FindFlags()
            if self.preferences['findMatchCase']:
                flags |= QtGui.QTextDocument.FindCaseSensitively
            doc = textWidget.document()
            cursor = QtGui.QTextCursor(doc)
            lineColor = QtGui.QColor(QtCore.Qt.yellow)
            count = 0
            while True:
                cursor = doc.find(findText, cursor, flags)
                if cursor.isNull():
                    break
                selection = QtWidgets.QTextEdit.ExtraSelection()
                selection.format.setBackground(lineColor)
                selection.format.setProperty(QtGui.QTextFormat.UserProperty, "find")
                selection.cursor = cursor
                extras.append(selection)
                count += 1
            logger.debug("Find text found %s time%s", count, '' if count == 1 else 's')
        textWidget.setExtraSelections(extras)

    def findRehighlightAll(self):
        """ Rehighlight all occurrences of the find phrase when the active document changes.
        """
        if self.buttonHighlightAll.isEnabled() and self.buttonHighlightAll.isChecked():
            self.findHighlightAll()

    @Slot()
    def showFindReplaceDlg(self):
        """ Show the Find/Replace dialog.
        """
        if self.findDlg is not None:
            self.findDlg.deleteLater()
        self.findDlg = FindDialog(self)

        # Connect signals.
        self.findDlg.findBtn.clicked.connect(self.find2)
        self.findDlg.replaceBtn.clicked.connect(self.replace)
        self.findDlg.replaceFindBtn.clicked.connect(self.replaceFind)
        self.findDlg.replaceAllBtn.clicked.connect(self.replaceAll)
        self.findDlg.replaceAllOpenBtn.clicked.connect(self.replaceAllInOpenFiles)

        # Make sure the dialog updates if the edit mode of the current tab changes.
        self.findDlg.updateForEditMode(self.currTab.inEditMode)
        self.editModeChanged.connect(self.findDlg.updateForEditMode)

        # Open dialog.
        self.findDlg.show()

    @Slot()
    def find2(self, startPos=3, loop=True, findText=None, tab=None):
        """
        Find functionality for find/replace dialog.

        :Parameters:
            startPos : `int`
                Position from which the search should begin.
                0=Start of document
                1=End of document
                2=Start of selection
                3=End of selection (default)
            loop : `bool`
                True lets us loop through the beginning or end of a document
                if the phrase was not found from the current position.
                False limits that behavior so that we don't endlessly loop.
            findText : `str`
                Text to find.
            tab : `BrowserTab` | None
                Tab. Defaults to current tab if None.
        """
        tab = tab or self.currTab

        # Set options.
        searchFlags = self.findDlg.searchFlags()
        if self.findDlg.searchBackwardsCheck.isChecked() and startPos == 3:
            startPos = 2

        currTextWidget = tab.getCurrentTextWidget()

        # Set where to start searching from.
        if startPos == 0:
            currPos = 0
        elif startPos == 1:
            # Moving our current cursor doesn't work, so create a temporary one to find the end of the document.
            tmpCursor = QtGui.QTextCursor(currTextWidget.document())
            tmpCursor.movePosition(QtGui.QTextCursor.End)
            currPos = tmpCursor.position()
            del tmpCursor
        elif startPos == 2:
            currPos = currTextWidget.textCursor().selectionStart()
        else:  # startPos == 3
            currPos = currTextWidget.textCursor().selectionEnd()

        # Find text.
        if findText is None:
            findText = self.getFindText()
        cursor = currTextWidget.document().find(findText, currPos, searchFlags)

        if cursor.hasSelection():
            # Found phrase. Set cursor and formatting.
            currTextWidget.setTextCursor(cursor)
            self.findDlg.statusBar.clearMessage()
            self.findDlg.setStyleSheet("QLineEdit#findLineEdit{background:none}")
            return True
        elif loop:
            # loop = False because we don't want to create an infinite recursive search.
            startPos = 1 if (searchFlags & QtGui.QTextDocument.FindBackward) else 0
            return self.find2(startPos=startPos, loop=False, tab=tab)
        else:
            self.findDlg.statusBar.showMessage("Phrase not found")
            self.findDlg.setStyleSheet("QLineEdit#findLineEdit{background:salmon}")
            return False

    @Slot()
    def replace(self, findText=None, replaceText=None, tab=None):
        """ Replace next hit for the search text.

        :Parameters:
            findText : `str` | None
                Text to find.
                Defaults to getting text from Find/Replace dialog.
            replaceText : `str` | None
                Text to replace it with.
                Defaults to getting text from Find/Replace dialog.
            tab : `BrowserTab` | None
                Tab to replace text in. Defaults to current tab if None.
        """
        tab = tab or self.currTab

        if findText is None:
            findText = self.getFindText()
        if replaceText is None:
            replaceText = self.getReplaceText()

        # If we already have a selection.
        cursor = tab.textEditor.textCursor()
        if cursor.hasSelection() and cursor.selectedText() == findText:
            tab.textEditor.insertPlainText(replaceText)
            self.findDlg.statusBar.showMessage("1 occurrence replaced.")
        # If we don't have a selection, try to get a new one.
        elif self.find2(findText, tab=tab):
            self.replace(findText, replaceText, tab=tab)

    @Slot()
    def replaceFind(self):
        """ Replace next hit for the search text, then find the next after that.
        """
        self.replace()
        self.find2()

    @Slot()
    def replaceAll(self, findText=None, replaceText=None, tab=None, report=True):
        """ Replace all occurrences of the search text.

        :Parameters:
            findText : `str` | None
                Text to find. If None, get the value from the Find/Replace dialog.
            replaceText : `str` | None
                Text to replace. If None, get the value from the Find/Replace dialog.
            tab : `TabWidget` | None
                Tab to replace text in. Defaults to current tab.
            report : `bool`
                If True, report replace statistics; otherwise, just return the number of replacements.
        :Returns:
            Number of replacements
        :Rtype:
            `int`
        """
        count = 0
        with self.overrideCursor():
            findText = findText if findText is not None else self.getFindText()
            replaceText = replaceText if replaceText is not None else self.getReplaceText()
            tab = tab or self.currTab
            # Make sure we don't use the FindBackward flag. While direction doesn't really matter since all occurrences
            # are getting replaced, it doesn't work with this simplified, fast logic.
            flags = self.findDlg.searchFlags() & ~QtGui.QTextDocument.FindBackward
            editor = tab.getCurrentTextWidget()
            editor.textCursor().beginEditBlock()
            doc = editor.document()
            cursor = QtGui.QTextCursor(doc)
            while True:
                cursor = doc.find(findText, cursor, flags)
                if cursor.isNull():
                    break
                cursor.insertText(replaceText)
                count += 1
            editor.textCursor().endEditBlock()

        if report:
            if count > 0:
                self.findDlg.setStyleSheet("QLineEdit#findLineEdit{background:none}")
                self.findDlg.statusBar.showMessage("{} occurrence{} replaced.".format(count, '' if count == 1 else 's'))
            else:
                self.findDlg.statusBar.showMessage("Phrase not found. 0 occurrences replaced.")
        return count

    @Slot()
    def replaceAllInOpenFiles(self):
        """ Iterate through all the writable tabs, finding and replacing the search text.
        """
        count = files = 0

        with self.overrideCursor():
            findText = self.getFindText()
            replaceText = self.getReplaceText()
            for tab in self.tabIterator():
                status = tab.getFileStatus()
                if not status.writable:
                    continue
                if not tab.inEditMode:
                    self.toggleEdit(tab=tab)
                thisCount = self.replaceAll(findText, replaceText, tab, report=False)
                if thisCount:
                    files += 1
                    count += thisCount

        if count > 0:
            self.findDlg.setStyleSheet("QLineEdit#findLineEdit{background:none}")
            self.findDlg.statusBar.showMessage("{} occurrence{} replaced in {} file{}.".format(
                count, '' if count == 1 else 's', files, '' if files == 1 else 's'))
        else:
            self.findDlg.statusBar.showMessage("Phrase not found. 0 occurrences replaced.")

    def findAndReplace(self, findText, replaceText, tab, startPos=0):
        """ Replace a single occurrence of a phrase.

        :Parameters:
            findText : `str`
                Text to find
            replaceText : `str`
                Text to replace with
            startPos : `int`
                Position from which the search should begin.
                0=Start of document (default)
                1=End of document
                2=Start of selection
                3=End of selection

        :Returns:
            Whether or not a match was found.

        :Rtype:
            `bool`
        """
        # Find one occurrence...
        if self.find2(startPos=startPos, loop=False, findText=findText, tab=tab):
            # ...and replace it.
            cursor = tab.textEditor.textCursor()
            if cursor.hasSelection() and cursor.selectedText() == findText:
                tab.textEditor.insertPlainText(replaceText)
            return True
        return False

    def getFindText(self):
        """ Get the text to find.

        :Returns:
            The search text from the Find/Replace dialog.
        :Rtype:
            `str`
        """
        return self.findDlg.findLineEdit.text()

    def getReplaceText(self):
        """ Get the text to replace the search text with.

        :Returns:
            The replace text from the Find/Replace dialog.
        :Rtype:
            `str`
        """
        return self.findDlg.replaceLineEdit.text()

    @Slot()
    def goToLineNumberDlg(self):
        """
        Get a line number from the user and scroll to it.
        """
        textWidget = self.currTab.getCurrentTextWidget()
        currLine = textWidget.textCursor().blockNumber() + 1
        maxLine = textWidget.document().blockCount()
        # Get line number. Current = current line, min = 1, max = number of lines.
        line = QtWidgets.QInputDialog.getInt(self, "Go To Line Number", "Line number:", currLine, 1, maxLine)
        if line[1]:
            self.currTab.goToLineNumber(line[0])

    def goToLineNumber(self, line=1):
        """ Go to the given line number

        :Parameters:
            line : `int`
                Line number to scroll to. Defaults to 1 (top of document).
        """
        warnings.warn(
            "goToLineNumber has been deprecated. Call this same method on the BrowserTab object itself.",
            DeprecationWarning
        )
        self.currTab.goToLineNumber(line)

    def tabIterator(self):
        """ Iterator through the tab widgets. """
        for i in range(self.tabWidget.count()):
            yield self.tabWidget.widget(i)

    @Slot()
    def editPreferences(self):
        """ Open Preferences dialog """
        dlg = PreferencesDialog(self)
        # Open dialog.
        if dlg.exec_() == dlg.Accepted:
            # Users currently have to refresh to see these changes.
            self.preferences['parseLinks'] = dlg.getPrefParseLinks()
            self.preferences['syntaxHighlighting'] = dlg.getPrefSyntaxHighlighting()
            self.preferences['teletype'] = dlg.getPrefTeletypeConversion()
            self.preferences['theme'] = dlg.getPrefTheme()

            # These changes do not require the user to refresh any tabs to see the change.
            self.preferences['newTab'] = dlg.getPrefNewTab()
            self.preferences['lineNumbers'] = dlg.getPrefLineNumbers()
            self.preferences['showAllMessages'] = dlg.getPrefShowAllMessages()
            self.preferences['showHiddenFiles'] = dlg.getPrefShowHiddenFiles()
            self.preferences['autoCompleteAddressBar'] = dlg.getPrefAutoCompleteAddressBar()
            self.preferences['textEditor'] = dlg.getPrefTextEditor()
            self.preferences['diffTool'] = dlg.getPrefDiffTool()
            self.preferences['font'] = dlg.getPrefFont()
            self.preferences['useSpaces'] = dlg.getPrefUseSpaces()
            self.preferences['tabSpaces'] = dlg.getPrefTabSpaces()
            self.preferences['lineLimit'] = dlg.getPrefLineLimit()
            self.preferences['autoIndent'] = dlg.getPrefAutoIndent()

            # Update font and line number visibility in all tabs.
            self.tabWidget.setFont(self.preferences['font'])
            self.includeWidget.showAll(self.preferences['showHiddenFiles'])

            for w in self.tabIterator():
                w.textBrowser.setFont(self.preferences['font'])
                w.textBrowser.zoomIn(self.preferences['fontSizeAdjust'])
                w.textBrowser.lineNumbers.setVisible(self.preferences['lineNumbers'])
                w.textEditor.setFont(self.preferences['font'])
                w.textEditor.zoomIn(self.preferences['fontSizeAdjust'])
                w.textEditor.lineNumbers.setVisible(self.preferences['lineNumbers'])
                w.setIndentSettings(self.preferences['useSpaces'], self.preferences['tabSpaces'],
                                    self.preferences['autoIndent'])

            programs = dlg.getPrefPrograms()
            if programs != self.programs:
                self.programs = programs
                # Update regex used for searching links.
                self.compileLinkRegEx.emit()
                # Update highlighter.
                for h in self.masterHighlighters.values():
                    h.setLinkPattern(self.programs)

            for h in self.masterHighlighters.values():
                h.setSyntaxHighlighting(self.preferences['syntaxHighlighting'])

            # Enable/Disable completer on address bar.
            if self.preferences['autoCompleteAddressBar']:
                self.addressBar.setCompleter(self.addressBar.customCompleter)
            else:
                self.addressBar.setCompleter(QtWidgets.QCompleter())

            # Save the preferences to disk.
            self.writeSettings()

    def updatePreference(self, key, value):
        """ Update a user preference, setting the preferences dict and updating the config file.

        :Parameters:
            key : `str`
                Preference key
            value
                Serializable preference value
        """
        self.preferences[key] = value
        self.config.setValue(key, value)

    @Slot(bool)
    def updatePreference_findMatchCase(self, checked):
        """ Stores a bool representation of checkbox's state.

        :Parameters:
            checked : `bool`
                State of checkbox.
        """
        self.updatePreference('findMatchCase', checked)
        self.findRehighlightAll()

    @Slot(str)
    def validateFindBar(self, text):
        """ Update widgets on the Find bar as the search text changes.

        :Parameters:
            text : `str`
                Current text in the find bar.
        """
        if text:
            self.buttonFindPrev.setEnabled(True)
            self.buttonFindNext.setEnabled(True)
            self.actionFindPrev.setEnabled(True)
            self.actionFindNext.setEnabled(True)
            self.buttonHighlightAll.setEnabled(True)
            self.find(startPos=2)  # Find as user types.
        else:
            self.buttonFindPrev.setEnabled(False)
            self.buttonFindNext.setEnabled(False)
            self.actionFindPrev.setEnabled(False)
            self.actionFindNext.setEnabled(False)
            self.buttonHighlightAll.setEnabled(False)
            if self.buttonHighlightAll.isChecked():
                self.findHighlightAll()
            self.findBar.setStyleSheet("QLineEdit{{background:{}}}".format("inherit" if self.isDarkTheme() else "none"))
            self.labelFindPixmap.setVisible(False)
            self.labelFindStatus.setVisible(False)

    ###
    # View Menu Methods
    ###

    @Slot(bool)
    def toggleInclude(self, checked):
        """ Show/Hide the side file browser.

        :Parameters:
            checked : `bool`
                State of checked menu.
        """
        self.updatePreference('includeVisible', checked)
        self.mainWidget.setSizes([1 if checked else 0, 1500])

    @Slot(int, int)
    def setIncludePanelActionState(self, pos=0, index=0):
        """ Set the check state of the include panel action.
        If it is visible, the action will be checked.

        :Parameters:
            pos : `int`
                Position from left edge of widget. For catching signal only.
            index : `int`
                Splitter handle index. For catching signal only.
        """
        self.actionIncludePanel.setChecked(self.mainWidget.sizes()[0] != 0)

    @Slot()
    def duplicateTab(self):
        """ Duplicate the tab that was right-clicked.
        This doesn't duplicate edit state or any history at the moment.
        """
        origIndex = self.tabWidget.tabBar.tabAt(self.contextMenuPos)
        url = self.tabWidget.widget(origIndex).getCurrentUrl()

        # Create a new tab and select it, positioning it immediately after the original tab.
        self.newTab()
        fromIndex = self.tabWidget.currentIndex()
        toIndex = origIndex + 1
        if fromIndex != toIndex:
            self.tabWidget.moveTab(fromIndex, toIndex)

        # Open the same document as the original tab.
        if not url.isEmpty():
            self.setSource(url)

    @Slot()
    def refreshSelectedTab(self):
        """ Refresh the tab that was right-clicked.
        """
        selectedIndex = self.tabWidget.tabBar.tabAt(self.contextMenuPos)
        selectedTab = self.tabWidget.widget(selectedIndex)
<<<<<<< HEAD
        self.refreshTab(selectedTab)
=======
        self.refreshTab(tab=selectedTab)
>>>>>>> f5d3ee8a

    @Slot()
    @Slot(bool)
    def refreshTab(self, checked=False, tab=None):
        """ Reload the file for a tab.

        :Parameters:
            checked : `bool`
                For signal only
            tab : `BrowserTab` | None
                Tab to refresh. Defaults to current tab if None.
        :Returns:
            If the tab was reloaded successfully.
        :Rtype:
            `bool`
        """
        # Only refresh the tab if the refresh action is enabled, since the F5 shortcut is never disabled,
        # and methods sometimes call this directly even though we do not want to refresh.
        if self.actionRefresh.isEnabled():
            tab = tab or self.currTab
            status = self.setSource(tab.getCurrentUrl(), isNewFile=False,
                                    hScrollPos=tab.getCurrentTextWidget().horizontalScrollBar().value(),
                                    vScrollPos=tab.getCurrentTextWidget().verticalScrollBar().value(),
                                    tab=tab)
            return status
        return False

    @Slot()
    def increaseFontSize(self):
        """ Increase font size in the text browser and editor.
        """
        self.updatePreference('fontSizeAdjust', self.preferences['fontSizeAdjust'] + 1)
        for w in self.tabIterator():
            w.textBrowser.zoomIn()
            w.textEditor.zoomIn()

    @Slot()
    def decreaseFontSize(self):
        """ Decrease font size in the text browser and editor.
        """
        # Don't allow zooming to zero or lower. While the widgets already block this safely, we don't want our font
        # size adjustment to get larger even when the document font size isn't getting smaller than 1.
        size = self.currTab.getCurrentTextWidget().document().defaultFont().pointSize()
        if size + self.preferences['fontSizeAdjust'] <= 1:
            return
        self.updatePreference('fontSizeAdjust', self.preferences['fontSizeAdjust'] - 1)
        for w in self.tabIterator():
            w.textBrowser.zoomOut()
            w.textEditor.zoomOut()

    @Slot()
    def defaultFontSize(self):
        """ Reset the text browser and editor to the default font size.
        """
        for w in self.tabIterator():
            w.textBrowser.zoomIn(-self.preferences['fontSizeAdjust'])
            w.textEditor.zoomIn(-self.preferences['fontSizeAdjust'])
        self.updatePreference('fontSizeAdjust', 0)

    @Slot(bool)
    def toggleFullScreen(self, *args):
        """ Toggle between full screen mode
        """
        self.setWindowState(self.windowState() ^ QtCore.Qt.WindowFullScreen)

    ###
    # History Menu Methods
    ###

    @Slot()
    def browserBack(self):
        """ Go back one step in history for the current tab.
        """
        # Check if there are any changes to be saved before we modify the history.
        if not self.dirtySave():
            return
        self.currTab.goBack()

    @Slot()
    def browserForward(self):
        """ Go forward one step in history for the current tab.
        """
        # Check if there are any changes to be saved before we modify the history.
        if not self.dirtySave():
            return
        self.currTab.goForward()

    @Slot(QtWidgets.QWidget)
    def restoreTab(self, tab):
        """ Restore a previously closed tab.

        :Parameters:
            tab : `QtWidgets.QWidget`
                Tab widget
        """
        # Find out if current tab is blank.
        index = -1
        if self.currTab.isNewTab:
            index = self.tabWidget.currentIndex()

        if index != -1:
            logger.debug("Restoring tab at index %d", index)
            # If we had a blank tab to start with, swap it with the new tab.
            # Be sure to add the new tab before removing the old tab so we always have at least one tab.
            self.tabWidget.setCurrentIndex(self.tabWidget.insertTab(index, tab, tab.action.icon(),
                                                                    QtCore.QFileInfo(tab.getCurrentPath()).fileName()))
            self.tabWidget.removeTab(index + 1)
            actions = self.menuTabList.actions()
            oldAction = actions[index]
            self.menuTabList.insertAction(oldAction, tab.action)
            self.menuTabList.removeAction(oldAction)
        else:
            # Add the new tab to the end of the list.
            logger.debug("Restoring tab at end")
            self.tabWidget.setCurrentIndex(self.tabWidget.addTab(tab, tab.action.icon(),
                                                                 QtCore.QFileInfo(tab.getCurrentPath()).fileName()))
            self.menuTabList.addAction(tab.action)

        # Remove the restored tab from the recently closed tabs menu.
        self.menuRecentlyClosedTabs.removeAction(tab.action)

        # Re-activate the restored tab.
        tab.isActive = True

        # Disable menu if there are no more recent tabs.
        if not self.menuRecentlyClosedTabs.actions():
            self.menuRecentlyClosedTabs.setEnabled(False)

        # Update settings in the recently re-opened tab that may have changed.
        if self.preferences['font'] != self.app.DEFAULTS['font']:
            tab.textBrowser.setFont(self.preferences['font'])
            tab.textEditor.setFont(self.preferences['font'])
        tab.textBrowser.lineNumbers.setVisible(self.preferences['lineNumbers'])
        tab.textEditor.lineNumbers.setVisible(self.preferences['lineNumbers'])

        # TODO: If this file doesn't exist or has changed on disk, reload it or warn the user?

    ###
    # Commands Menu Methods
    ###

    @Slot()
    def diffFile(self):
        """ Compare current version of file in app to current version on disk.
        Allows you to make comparisons using a temporary file, without saving your changes.
        """
        path = self.currTab.getCurrentPath()
        if self.currTab.fileFormat == FILE_FORMAT_USDC:
            path = self.getUsdCrateCachePath(path)

        fd, tmpPath = utils.mkstemp(suffix=QtCore.QFileInfo(path).fileName(), dir=self.app.tmpDir)
        with os.fdopen(fd, 'w') as f:
            f.write(self.currTab.textEditor.toPlainText())
<<<<<<< HEAD
        args = shlex.split(self.preferences['diffTool']) + [QtCore.QDir.toNativeSeparators(path), tmpPath]
        self.launchProcess(args)
=======
        self.launchPathCommand(self.preferences['diffTool'], [QtCore.QDir.toNativeSeparators(path), tmpPath])
>>>>>>> f5d3ee8a

    @staticmethod
    def getPermissionString(path):
        """ Get permissions string for a file's mode.
        Qt.py compatibility fix since QFileInfo.permissions isn't in PySide2.

        :Parameters:
            path : `str`
                File path
        :Returns:
            String corresponding to read (r), write (w), and execute (x) permissions for file.
        """
        mode = os.stat(path)[stat.ST_MODE]
        perms = "-"
        for who in "USR", "GRP", "OTH":
            for what in "R", "W", "X":
                if mode & getattr(stat, "S_I" + what + who):
                    perms += what.lower()
                else:
                    perms += "-"
        return perms

    @Slot()
    def fileInfo(self):
        """ Display information about the current file.
        """
        # Get file information.
        path = self.currTab.getCurrentPath()
        info = QtCore.QFileInfo(path)
        if not info.exists():
            self.showWarningMessage("Selected file does not exist.")
            return
        size = info.size()
        owner = info.owner()
        modified = info.lastModified().toString()
        permissions = self.getPermissionString(path)

        # Create dialog to display info.
        dlg = QtWidgets.QDialog(self)
        dlg.setWindowIcon(self.style().standardIcon(QtWidgets.QStyle.SP_FileDialogInfoView))
        dlg.setWindowTitle("File Information")
        layout = QtWidgets.QGridLayout(dlg)
        labelName = QtWidgets.QLabel("<b>{}</b>".format(info.fileName()))
        labelName.setAlignment(QtCore.Qt.AlignCenter)
        layout.addWidget(labelName, 0, 0, 1, 0)
        labelPath1 = QtWidgets.QLabel("Full path:")
        labelPath2 = QtWidgets.QLabel(QtCore.QDir.toNativeSeparators(path))
        labelSize1 = QtWidgets.QLabel("Size:")
        labelSize2 = QtWidgets.QLabel(utils.humanReadableSize(size))
        labelPermissions1 = QtWidgets.QLabel("Permissions:")
        labelPermissions2 = QtWidgets.QLabel(permissions)
        labelOwner1 = QtWidgets.QLabel("Owner:")
        labelOwner2 = QtWidgets.QLabel(owner)
        labelModified1 = QtWidgets.QLabel("Modified:")
        labelModified2 = QtWidgets.QLabel(modified)
        # Set text interaction.
        labelName.setTextInteractionFlags(QtCore.Qt.TextSelectableByMouse)
        labelPath2.setTextInteractionFlags(QtCore.Qt.TextSelectableByMouse)
        labelSize2.setTextInteractionFlags(QtCore.Qt.TextSelectableByMouse)
        labelPermissions2.setTextInteractionFlags(QtCore.Qt.TextSelectableByMouse)
        labelOwner2.setTextInteractionFlags(QtCore.Qt.TextSelectableByMouse)
        labelModified2.setTextInteractionFlags(QtCore.Qt.TextSelectableByMouse)
        # Add to layout.
        layout.addWidget(labelPath1, 1, 0)
        layout.addWidget(labelPath2, 1, 1)
        layout.addWidget(labelSize1, 2, 0)
        layout.addWidget(labelSize2, 2, 1)
        layout.addWidget(labelPermissions1, 3, 0)
        layout.addWidget(labelPermissions2, 3, 1)
        layout.addWidget(labelOwner1, 4, 0)
        layout.addWidget(labelOwner2, 4, 1)
        layout.addWidget(labelModified1, 5, 0)
        layout.addWidget(labelModified2, 5, 1)
        btnBox = QtWidgets.QDialogButtonBox(QtWidgets.QDialogButtonBox.Ok)
        layout.addWidget(btnBox, 6, 0, 1, 0)
        btnBox.accepted.connect(dlg.accept)
        dlg.exec_()

    def getCommentStrings(self):
        """ Get the language-specific string(s) for a comment.

        :Returns:
            Tuple of start `str` and end `str` defining a comment.
        :Rtype:
            `tuple`
        """
        path = self.currTab.getCurrentPath()
        if path:
            ext = QtCore.QFileInfo(path).suffix()
            if ext in self.masterHighlighters:
                extHighlighter = self.masterHighlighters[ext]
                if extHighlighter.comment:
                    return extHighlighter.comment, ""
                elif extHighlighter.multilineComment:
                    return extHighlighter.multilineComment
        # Default to generic USD and Python comments.
        return "#", ""

    @Slot()
    def commentTextRequest(self):
        """ Slot called by the Comment action. """
        self.currTab.getCurrentTextWidget().commentOutText(*self.getCommentStrings())

    @Slot()
    def uncommentTextRequest(self):
        """ Slot called by the Uncomment action. """
        self.currTab.getCurrentTextWidget().uncommentText(*self.getCommentStrings())

    @Slot()
    def indentText(self):
        """ Indent selected lines by one tab stop.
        """
        self.currTab.getCurrentTextWidget().indentText()

    @Slot()
    def unindentText(self):
        """ Un-indent selected lines by one tab stop.
        """
        self.currTab.getCurrentTextWidget().unindentText()

    @Slot()
    def launchTextEditor(self):
        """ Launch the current file in a separate text editing application.
        """
<<<<<<< HEAD
        path = QtCore.QDir.toNativeSeparators(self.currTab.getCurrentPath())
        args = shlex.split(self.preferences['textEditor']) + [path]
        self.launchProcess(args)
=======
        self.launchPathCommand(self.preferences['textEditor'],
                               QtCore.QDir.toNativeSeparators(self.currTab.getCurrentPath()))
>>>>>>> f5d3ee8a

    @Slot()
    def launchUsdView(self):
        """ Launch the current file in usdview.
        """
<<<<<<< HEAD
        app = self.app.DEFAULTS['usdview']
        path = QtCore.QDir.toNativeSeparators(self.currTab.getCurrentPath())
        # Files with spaces have to be double-quoted on Windows for usdview.
        if os.name == "nt":
            cmd = '{} "{}"'.format(app, path)
            self.launchProcess(cmd, shell=True)
        else:
            args = [app, path]
            self.launchProcess(args)

    @Slot()
    def launchProgramOfChoice(self, path=None):
=======
        self.launchPathCommand(self.app.DEFAULTS['usdview'],
                               QtCore.QDir.toNativeSeparators(self.currTab.getCurrentPath()))

    @Slot(bool)
    def launchProgramOfChoice(self, checked=False, path=None):
>>>>>>> f5d3ee8a
        """ Open a file with a program given by the user.

        :Parameters:
            checked : `bool`
                For signal only
            path : `str`
                File to open. If None, use currently open file.
        """
        if path is None:
            path = QtCore.QDir.toNativeSeparators(self.currTab.getCurrentPath())

        # Get program of choice from user.
        prog, ok = QtWidgets.QInputDialog.getText(
            self, "Open with...",
<<<<<<< HEAD
            "Please enter the program you would like to open this file with.\n\nYou may include command line "
            "options as well, and the file path will be appended to the end of the command.\n\n"
            "Example:\n    usdview --unloaded\n    rm\n",
=======
            "Please enter the program you would like to open this file with.\n\nYou may include command line options "
            "as well, and the file path will be appended to the end of the command.\n\nUse {} if the path needs to go "
            "in a specific place within the command.\n\nExample:\n    usdview --unloaded\n    ls {} -l\n",
>>>>>>> f5d3ee8a
            QtWidgets.QLineEdit.Normal, self.preferences['lastOpenWithStr'])
        # Return if cancel was pressed or nothing entered.
        if not ok or not prog:
            return

        # Store command for future convenience.
        self.updatePreference('lastOpenWithStr', prog)

        # Launch program.
<<<<<<< HEAD
        args = shlex.split(prog) + [path]
        self.launchProcess(args)
=======
        self.launchPathCommand(prog, path)
>>>>>>> f5d3ee8a

    ###
    # Help Menu Methods
    ###

    @Slot(bool)
    def showAboutDialog(self, *args):
        """ Display a modal dialog box that shows the "about" information for the application.
        """
        from .version import __version__
        captionText = "About {}".format(self.app.appDisplayName)
        aboutText = ("<b>App Name:</b> {0} {1}<br/>"
                     "<b>App Path:</b> {2}<br/>"
                     "<b>Documentation:</b> <a href={3}>{3}</a>".format(
                         self.app.appName, __version__, self.app.appPath, self.app.appURL))
        QtWidgets.QMessageBox.about(self, captionText, aboutText)

    @Slot(bool)
    def showAboutQtDialog(self, *args):
        """ Show Qt about dialog.
        """
        QtWidgets.QMessageBox.aboutQt(self, self.app.appDisplayName)

    @Slot(bool)
    def desktopOpenUrl(self, checked=False, url=None):
        """ Open a URL in a web browser.
        This method doesn't do anything if the URL evaluates to False.

        :Parameters:
            checked : `bool`
                For signal only
            url : `str`
                A URL to open.  If one is not provided, it defaults to
                self.appURL.
        """
        url = url or self.app.appURL
        if url:
            QtGui.QDesktopServices.openUrl(QtCore.QUrl(url))

    ###
    # Extra Keyboard Shortcuts
    ###

    @Slot()
    def onBackspace(self):
        """ Handle the Backspace key for back browser navigation.
        """
        # Need this test since the Backspace keyboard shortcut is always linked to this method.
        if self.currTab.isBackwardAvailable() and not self.currTab.inEditMode:
            self.browserBack()

    ###
    # Miscellaneous Methods
    ###

    def currentlyOpenFiles(self):
        """ Get the currently open files from all tabs.

        :Returns:
            `str` file paths for each open tab
        :Rtype:
            `list`
        """
        return [x.getCurrentPath() for x in self.tabIterator()]

    @Slot(QtCore.QUrl)
    def hoverUrl(self, link):
        """ Slot called when the mouse hovers over a URL.
        """
        path = link.toLocalFile()
        if utils.queryItemBoolValue(link, "binary"):
            self.statusbar.showMessage("{} (binary)".format(path))
        else:
            self.statusbar.showMessage(path)
        self.linkHighlighted = link

    @Slot(str)
    def onFileChange(self, path):
        """ Track files that have been modified on disk.

        :Parameters:
            path : `str`
                Modified file path
        """
        logger.debug("onFileChange: %s", path)

        # Check if the file has ACTUALLY changed.
        # We're getting a LOT of false positives with QFileSystemWatcher.
        # Allow changes within the last minute (60,000 milliseconds) (threshold chosen arbitrarily).
        if (QtCore.QFile.exists(path) and
                QtCore.QFileInfo(path).lastModified() < QtCore.QDateTime.currentDateTime().addMSecs(-60000)):
            logger.debug("Ignoring file change since modified time is more than 1 minute ago.")

            # Remove and re-add it so we get notifications again.
            self.fileSystemWatcher.removePath(path)
            self.fileSystemWatcher.addPath(path)
            return

        if path == self.currTab.getCurrentPath():
            # If this is the current tab, pop up a dialog prompting the user if they want to reload.
            self.promptOnFileChange(path)
        else:
            # Otherwise, store this in a list of modified paths. When we switch tabs,
            # if it's a tab whose file has changed, prompt the user to reload the file.
            self.fileSystemModified.add(path)

    def promptOnFileChange(self, path):
        """ Prompt if the file should be reloaded when it has changed on the file system.

        :Parameters:
            path : `str`
                Modified file path
        :Returns:
            True if the user reloaded the file; otherwise, False
        :Rtype:
            `bool`
        """
        # Stop watching this file.
        # If the user reloads, we will start watching the file again.
        if path in self.fileSystemModified:
            self.fileSystemModified.remove(path)
        self.fileSystemWatcher.removePath(path)

        if QtCore.QFile.exists(path):
            result = QtWidgets.QMessageBox.question(
                self, "File Modified Externally",
                "{} has been modified on disk. Would you like to reload it?".format(path),
                QtWidgets.QMessageBox.Yes | QtWidgets.QMessageBox.No, QtWidgets.QMessageBox.No)
            if result == QtWidgets.QMessageBox.Yes:
                return self.refreshTab()
            # TODO: If choosing not to reload, should we warn the user again if saving this file later?
            return False
        else:
            result = QtWidgets.QMessageBox.question(
                self, "File Not Found",
                "{} no longer exists. Another process may have moved or deleted it.".format(path),
                QtWidgets.QMessageBox.Save | QtWidgets.QMessageBox.Cancel, QtWidgets.QMessageBox.Save)
            if result == QtWidgets.QMessageBox.Save:
                return self.saveTab()
            # If not saving, switch to Edit mode so you can save.
            # Make sure the tab appears as dirty so the user is prompted on exit to do so if they still haven't up to
            # that point.
            if not self.currTab.inEditMode:
                self.toggleEdit(tab=self.currTab)
            self.currTab.setDirty()
            return False

    def setOverrideCursor(self, cursor=QtCore.Qt.WaitCursor):
        """ Set the override cursor if it is not already set.

        :Parameters:
            cursor
                Qt cursor
        """
        if not QtWidgets.QApplication.overrideCursor():
            QtWidgets.QApplication.setOverrideCursor(cursor)

    def restoreOverrideCursor(self):
        """ If an override cursor is currently set, restore the previous cursor.
        """
        if QtWidgets.QApplication.overrideCursor():
            QtWidgets.QApplication.restoreOverrideCursor()

    @contextmanager
    def overrideCursor(self, cursor=QtCore.Qt.WaitCursor):
        """ For use with the "with" keyword, so the override cursor is always
        restored via a try/finally block, even if the commands in-between fail.

        Example:
            with overrideCursor():
                # do something that may raise an error
        """
        self.setOverrideCursor(cursor)
        try:
            yield
        finally:
            self.restoreOverrideCursor()

    def getUsdCrateCachePath(self, fileStr):
        """ Cache a converted Crate file so we can use it again later without reconversion if it's still newer.

        :Parameters:
            fileStr : `str`
                USD file path
        :Returns:
            Cache file path
        :Rtype:
            `str`
        """
        if (fileStr in self.app.usdCache and
                QtCore.QFileInfo(self.app.usdCache[fileStr]).lastModified() > QtCore.QFileInfo(fileStr).lastModified()):
            usdPath = self.app.usdCache[fileStr]
            logger.debug("Reusing cached file %s for binary file %s", usdPath, fileStr)
        else:
            logger.debug("Converting binary USD file to ASCII representation...")
            usdPath = utils.generateTemporaryUsdFile(fileStr, self.app.tmpDir)
            self.app.usdCache[fileStr] = usdPath
        return usdPath

    def readUsdCrateFile(self, fileStr):
        """ Read in a USD crate file via usdcat converting a temp file to ASCII.

        :Parameters:
            fileStr : `str`
                USD file path
        :Returns:
            ASCII file text
        :Rtype:
            `bool`
        """
        self.currTab.fileFormat = FILE_FORMAT_USDC
        self.tabWidget.setTabIcon(self.tabWidget.currentIndex(), self.binaryIcon)

        usdPath = self.getUsdCrateCachePath(fileStr)
        with open(usdPath) as f:
            fileText = f.readlines()

        # TODO: Remove files from the cache once we reach a certain file size threshold?
        #os.remove(usdPath)

        return fileText

    def readUsdzFile(self, fileStr, layer=None):
        """ Read in a USD zip (.usdz) file via usdzip, uncompressing to a temp directory.

        :Parameters:
            fileStr : `str`
                USD file path
            layer : `str` | None
                Default layer within file (e.g. the portion within the square brackets here:
                @foo.usdz[path/to/file/within/package.usd]@)
        :Returns:
            Destination file
        :Rtype:
            `str`
        :Raises zipfile.BadZipfile:
            For bad ZIP files
        :Raises zipfile.LargeZipFile:
            When a ZIP file would require ZIP64 functionality but that has not been enabled
        :Raises ValueError:
            If default layer not found
        """
        # Cache the unzipped directory so we can use it again later without reconversion if it's still newer.
        if (fileStr in self.app.usdCache and
                QtCore.QFileInfo(self.app.usdCache[fileStr]).lastModified() > QtCore.QFileInfo(fileStr).lastModified()):
            usdPath = self.app.usdCache[fileStr]
            logger.debug("Reusing cached directory %s for zip file %s", usdPath, fileStr)
        else:
            logger.debug("Uncompressing usdz file...")
            usdPath = utils.unzip(fileStr, self.app.tmpDir)
            self.app.usdCache[fileStr] = usdPath

        # Check for a nested usdz reference (e.g. @set.usdz[areas/shire.usdz[architecture/BilboHouse/Table.usd]]@)
        if layer and '[' in layer:
            # Get the next level of .usdz file and unzip it.
            layer1, layer2 = layer.split('[', 1)
            dest = utils.getUsdzLayer(usdPath, layer1, fileStr)
            return self.readUsdzFile(dest, layer2)

        args = "?extractedDir={}".format(usdPath)
        return utils.getUsdzLayer(usdPath, layer, fileStr) + args

    @Slot(QtCore.QUrl)
    def setSource(self, link, isNewFile=True, newTab=False, hScrollPos=0, vScrollPos=0, tab=None):
        """ Create a new tab or update the current one.
        Process a file to add links.
        Send the formatted text to the appropriate tab.

        :Parameters:
            link : `QtCore.QUrl`
                File to open.
                If link contains a fragment (e.g. #text), no new file will be loaded. The current file (if any) will
                remain and the portion after the # will be treated as a query string. Useful for jumping to line
                numbers without reloading the current file.
            isNewFile : `bool`
                Optional bool for if this is a new file or an item from history.
            newTab : `bool`
                Optional bool to open in a new tab no matter what.
            hScrollPos : `int`
                Horizontal scroll bar position.
            vScrollPos : `int`
                Vertical scroll bar position.
            tab : `BrowserTab` | None
                Existing tab to load in. Defaults to current tab. Ignored if newTab=True.
        :Returns:
            True if the file was loaded successfully (or was dirty but the user cancelled the save prompt).
        :Rtype:
            `bool`
        """
        # If we're staying in the current tab, check if the tab is dirty before doing anything.
        # Perform save operations if necessary.
        if not newTab and not self.dirtySave(tab=tab):
            return True

        # TODO: When given a relative path here, this expands based on the directory the tool was launched from.
        # Should this instead be relative based on the currently active tab's directory?
        fileInfo = QtCore.QFileInfo(link.toLocalFile())
        absFilePath = fileInfo.absoluteFilePath()
        if not absFilePath:
            tab = tab or self.currTab
            self.closeTab(index=self.tabWidget.indexOf(tab))
            return self.setSourceFinish(tab=tab)

        nativeAbsPath = QtCore.QDir.toNativeSeparators(absFilePath)
        fullUrlStr = link.toString()
        fileExists = True  # Assume the file exists for now.
        logger.debug("Setting source to %s (local file path: %s) %s %s", fullUrlStr, link.toLocalFile(), nativeAbsPath,
                     link)

        # Handle self-referential links, where we just want to do something to the current file based on input query
        # parameters instead of reloading the file.
        if link.hasFragment():
            queryLink = utils.urlFragmentToQuery(link)
            tab = tab or self.currTab

            if newTab:
                return self.setSource(queryLink, isNewFile, newTab, hScrollPos, vScrollPos, tab)

            if queryLink.hasQuery():
                # Scroll to line number.
                line = utils.queryItemValue(queryLink, "line")
                if line is not None:
                    tab.goToLineNumber(line)
                    # TODO: It would be nice to store the "clicked" position in history, so going back would take us to
                    # the object we just clicked (as opposed to where we first loaded the file from).
            return self.setSourceFinish(tab=tab)

        self.setOverrideCursor()
        try:
            # If the filename contains an asterisk, make sure there is at least one valid file.
            multFiles = None
            if '*' in nativeAbsPath or "<UDIM>" in nativeAbsPath:
                multFiles = glob(nativeAbsPath.replace("<UDIM>", "[1-9][0-9][0-9][0-9]"))
                if not multFiles:
                    return self.setSourceFinish(False, "The file(s) could not be found:\n{}".format(nativeAbsPath),
                                                tab=tab)

                # If we're opening any files, avoid also opening directories that a glob might have picked up.
                isFile = {x: QtCore.QFileInfo(x).isFile() for x in multFiles}
                if any(isFile.values()):
                    multFiles = [x for x in multFiles if isFile[x]]
                else:
                    # We only found one or more directories via glob, no files. Set multFiles to a single directory,
                    # which will have the effect of opening the file browser dialog to that directory. We don't want
                    # this to open multiple times for each found directory.
                    multFiles = [multFiles[0]]
            # These next tests would normally fail out if the path had a wildcard.
            else:
                if fileInfo.isDir():
                    logger.debug("Set source to directory. Opening file dialog to %s", nativeAbsPath)
                    status = self.setSourceFinish(tab=tab)
                    # Instead of failing with a message that you can't open a directory, open the "Open File" dialog to
                    # this directory instead.
                    self.lastOpenFileDir = absFilePath
                    self.openFileDialog(tab=tab)
                    return status
                if not fileInfo.exists():
                    logger.debug("The file could not be found: %s", nativeAbsPath)
                    fileExists = False
                elif not fileInfo.isReadable():
                    return self.setSourceFinish(False, "The file could not be read:\n{}".format(nativeAbsPath), tab=tab)

            # Get extension (minus beginning .) to determine which program to
            # launch, or if the textBrowser should try to display the file.
            ext = fileInfo.suffix()
            if ext in self.programs and self.programs[ext]:
                if multFiles is not None:
                    # Assumes program takes a space-separated list of files.
                    self.launchPathCommand(self.programs[ext], multFiles)
                else:
                    self.launchPathCommand(self.programs[ext], nativeAbsPath)
                return self.setSourceFinish(tab=tab)

            if multFiles is not None:
                self.setSources(multFiles, tab=tab)
                return self.setSourceFinish(tab=tab)

            # Open this in a new tab or not?
            tab = tab or self.currTab
            if (newTab or (isNewFile and self.preferences['newTab'])) and not tab.isNewTab:
                tab = self.newTab()
            else:
                # Remove the tab's previous path from the file system watcher.
                # Be careful not to remove the path if any other tabs have the same file open.
                path = self.currTab.getCurrentPath()
                if path and self.currentlyOpenFiles().count(path) <= 1:
                    self.fileSystemWatcher.removePath(path)

                # Set to none until we know what we're reading in.
                tab.fileFormat = FILE_FORMAT_NONE

            # Set path in tab's title and address bar.
            fileName = fileInfo.fileName()
            idx = self.tabWidget.indexOf(tab)
            self.tabWidget.setTabText(idx, fileName)
            self.tabWidget.setTabIcon(idx, QtGui.QIcon())
            self.tabWidget.setTabToolTip(idx, "{} - {}".format(fileName, nativeAbsPath))

            # Take care of various history menus.
<<<<<<< HEAD
            self.addItemToMenu(link, self.menuHistory, slot=self.setSource, maxLen=25, start=3, end=2)
            self.addItemToMenu(link, self.menuOpenRecent, slot=self.openRecent, maxLen=RECENT_FILES)
            self.menuOpenRecent.setEnabled(True)
            self.addRecentFileToSettings(fullUrlStr)
=======
            self.updateRecentMenus(link, fullUrlStr)
>>>>>>> f5d3ee8a

            if fileExists:
                # TODO: If files can load in parallel, this single progress bar would need to change.
                self.loadingProgressBar.setValue(0)
                self.loadingProgressBar.setVisible(True)
                self.loadingProgressLabel.setVisible(True)

                try:
                    if self.validateFileSize(fileInfo):
                        self._prevParser = tab.parser
                        for parser in self.fileParsers:
                            if parser.acceptsFile(fileInfo, link):
                                logger.debug("Using parser %s", parser.__class__.__name__)
                                tab.parser = parser
                                break
                        else:
                            # No matching file parser found.
                            if ext in USD_ZIP_EXTS:
                                layer = utils.queryItemValue(link, "layer")
                                dest = self.readUsdzFile(absFilePath, layer)
                                self.restoreOverrideCursor()
                                self.loadingProgressBar.setVisible(False)
                                self.loadingProgressLabel.setVisible(False)
                                return self.setSource(utils.strToUrl(dest), tab=tab)
                            else:
                                logger.debug("Using default parser")
<<<<<<< HEAD
                                parser = self.fileParserDefault
=======
                                tab.parser = self.fileParserDefault
>>>>>>> f5d3ee8a

                        # Stop Loading Tab stops the expensive parsing of the file
                        # for links, checking if the links actually exist, etc.
                        # Setting it to this bypasses link parsing if the tab is in edit mode.
                        parser.stop(tab.inEditMode or not self.preferences['parseLinks'])
                        self.actionStop.setEnabled(True)

                        parser.parse(nativeAbsPath, fileInfo, link)
                        tab.fileFormat = parser.fileFormat
                        self.setHighlighter(ext, tab=tab)
                        logger.debug("Setting HTML")
                        tab.textBrowser.setHtml(parser.html)
                        logger.debug("Setting plain text")
                        tab.textEditor.setPlainText("".join(parser.text))
                        truncated = parser.truncated
                        warning = parser.warning
                        parser._cleanup()
                    else:
                        self.loadingProgressBar.setVisible(False)
                        self.loadingProgressLabel.setVisible(False)
                        return self.setSourceFinish(False, tab=tab)
                except Exception:
                    self.loadingProgressBar.setVisible(False)
                    self.loadingProgressLabel.setVisible(False)
                    return self.setSourceFinish(False, "The file could not be read: {}".format(nativeAbsPath),
                                                traceback.format_exc(), tab=tab)

                self.loadingProgressLabel.setText("Highlighting text")
                self.labelFindPixmap.setVisible(False)
                self.labelFindStatus.setVisible(False)
                self.findRehighlightAll()
            else:
                # Load an empty tab pointing to the nonexistent file.
                self.setHighlighter(ext, tab=tab)
                tab.textBrowser.setHtml("")
                tab.textEditor.setPlainText("")
                truncated = False
                warning = None

            logger.debug("Updating history")
            tab.isNewTab = False
            if isNewFile:
                tab.updateHistory(link, truncated=truncated)
            tab.updateFileStatus(truncated=truncated)
            if fileExists:
                logger.debug("Setting scroll position")
                # Set focus and scroll to given position.
                # For some reason this never seems to work the first time.
                tab.getCurrentTextWidget().setFocus()
                tab.getCurrentTextWidget().horizontalScrollBar().setValue(hScrollPos)
                tab.getCurrentTextWidget().verticalScrollBar().setValue(vScrollPos)

                # Scroll to line number.
                if link.hasQuery():
                    line = utils.queryItemValue(link, "line")
                    if line is not None:
                        tab.goToLineNumber(line)

                if absFilePath not in self.fileSystemWatcher.files():
                    self.fileSystemWatcher.addPath(absFilePath)

                # Since we dirty the tab anytime the text is changed, undirty it, as we just loaded this file.
                tab.setDirty(False)

                self.loadingProgressBar.setVisible(False)
                self.loadingProgressLabel.setVisible(False)
            else:
                if not tab.inEditMode:
                    self.toggleEdit(tab=tab)
                tab.setDirty(True)

            logger.debug("Cleanup")
            self.statusbar.showMessage("Done", 2000)
        except Exception:
            return self.setSourceFinish(False, "An error occurred while reading the file: {}".format(nativeAbsPath),
                                        traceback.format_exc(), tab=tab)
        else:
            return self.setSourceFinish(warning=warning, tab=tab)

    def setSourceFinish(self, success=True, warning=None, details=None, tab=None):
        """ Finish updating UI after loading a new source.

        :Parameters:
            success : `bool`
                If the file was loaded successfully or not
            warning : `str` | None
                Optional warning message
            details : `str` | None
                Optional details for the warning message
            tab : `BrowserTab | None
                Tab that finished. Defaults to current tab.
        :Returns:
            Success
        :Rtype:
            `bool`
        """
        # Clear link since we don't want any previous links to carry over.
        if tab is None or tab == self.currTab:
            self.linkHighlighted = QtCore.QUrl("")
            self.actionStop.setEnabled(False)
            self.updateButtons()
        self.restoreOverrideCursor()
        if warning:
            self.showWarningMessage(warning, details)
        return success

    def setSources(self, files, tab=None):
        """ Open multiple files in new tabs.

        :Parameters:
            files : `list`
                List of string-based paths to open
            tab : `BrowserTab` | None
                Tab this may be opening from. Useful for path expansion.
        """
        tab = tab or self.currTab
        prevPath = tab.getCurrentPath()
        for path in files:
            self.setSource(utils.expandUrl(path, prevPath), newTab=True, tab=tab)

    @Slot(int)
    def setLoadingProgress(self, value):
        """ Called by parser to update loading progress bar's value.

        :Parameters:
            value : `int`
                Line number being parsed
        """
        self.loadingProgressBar.setValue(value)
        QtWidgets.QApplication.processEvents()

    def validateFileSize(self, info):
        """ If a file's size is above a certain threshold, confirm the user still wants to open the file.

        :Parameters:
            info : `QtCore.QFileInfo`
                File info object
        :Returns:
            If we should open the file or not
        :Rtype:
            `bool`
        """
        size = info.size()
        if size >= 104857600:  # 100 MB
            self.restoreOverrideCursor()
            try:
                dlg = QtWidgets.QMessageBox.question(
                    self, "Large File",
                    "This file is {} and may be slow to load. Are you sure you want to continue?\n\n{}".format(
                        utils.humanReadableSize(size), info.absoluteFilePath()),
                    QtWidgets.QMessageBox.Yes | QtWidgets.QMessageBox.No)
                return dlg == QtWidgets.QMessageBox.Yes
            finally:
                self.setOverrideCursor()
        return True

    def addItemToMenu(self, url, menu, slot, maxLen=None, start=0, end=None):
        """ Add a URL to a history menu.

        :Parameters:
            url : `QtCore.QUrl`
                The full URL to add to a history menu.
            menu : `QtWidgets.QMenu`
                Menu to add history item to.
            slot
                Method to connect action to
            maxLen : `int`
                Optional maximum number of history items in the menu.
            start : `int`
                Optional number of actions at the start of the menu to ignore.
            end : `int` | None
                Optional number of actions at the end of the menu to ignore.
        """
        # Get the current actions.
        actions = menu.actions()
        numAllActions = len(actions)

        if end is not None:
            end = -end
            numActions = numAllActions - start + end
        else:
            numActions = numAllActions - start

        # Validate the start, end, and maxLen numbers.
        if start < 0 or maxLen <= 0 or numActions < 0:
            logger.error("Invalid start/end values provided for inserting action in menu.\n"
                         "start: %d, end: %d, menu length: %d", start, end, numAllActions)
        elif numActions == 0:
            # There are not any actions yet, so just add or insert it.
            action = RecentFile(url, menu, slot)
            if start != 0 and numAllActions > start:
                menu.insertAction(actions[start], action)
            else:
                menu.addAction(action)
        else:
            alreadyInMenu = False
            for action in actions[start:end]:
                if url == action.url:
                    alreadyInMenu = True
                    # Move to the top if there is more than one action and it isn't already at the top.
                    if numActions > 1 and action != actions[start]:
                        menu.removeAction(action)
                        menu.insertAction(actions[start], action)
                    break
            if not alreadyInMenu:
                action = RecentFile(url, menu, slot)
                menu.insertAction(actions[start], action)
                if maxLen is not None and numActions == maxLen:
                    menu.removeAction(actions[start + maxLen - 1])

    @Slot()
    @Slot(bool)
    def goPressed(self, *args):
        """ Handle loading the current path in the address bar.
        """
        # Check if text has changed.
        url = utils.expandUrl(self.addressBar.text().strip())
        if url != self.currTab.getCurrentUrl():
            self.setSource(url)
        else:
            self.refreshTab()

    @Slot(QtWidgets.QWidget)
    def changeTab(self, tab):
        """ Set the current tab to the calling tab.

        :Parameters:
            tab : `QtWidgets.QWidget`
                Tab widget
        """
        self.tabWidget.setCurrentWidget(tab)

    @Slot(int)
    def currentTabChanged(self, idx):
        """ Slot called when the current tab has changed.

        :Parameters:
            idx : `int`
                Index of the newly selected tab
        """
        prevMode = self.currTab.inEditMode
        self._prevParser = self.currTab.parser
        self.currTab = self.tabWidget.widget(idx)
        if prevMode != self.currTab.inEditMode:
            self.editModeChanged.emit(self.currTab.inEditMode)

        self.setNavigationMenus()
        self.updateButtons()

        if not self.quitting:
            # Prompt if this file was modified on disk since the last time we viewed it.
            path = self.currTab.getCurrentPath()
            if path in self.fileSystemModified:
                if self.promptOnFileChange(path):
                    return

            # Highlighting can be very slow on bigger files. Don't worry about
            # updating it if we're closing tabs while quitting the app.
            self.findRehighlightAll()

    def setNavigationMenus(self):
        """ Set the navigation buttons to use the current tab's history menus.
        """
        self.navToolbar.widgetForAction(self.actionBack).setMenu(self.currTab.backMenu)
        self.navToolbar.widgetForAction(self.actionForward).setMenu(self.currTab.forwardMenu)

    def isDarkTheme(self):
        """ Check if any dark theme is active based on launch preference and the background lightness.

        :Returns:
            True if launched with the dark theme preference or the lightness factor of the window background is less
            than 0.5. The 0.5 threshold to determine if it's dark is completely arbitrary.
        :Rtype:
            `bool`
        """
        return self._darkTheme or self.palette().window().color().lightnessF() < 0.5

    def updateButtons(self):
        """ Update button states, text fields, and other GUI elements.
        """
        # Hide the file:// from the URL in the address bar.
        url = self.currTab.getCurrentUrl()
        path = url.toLocalFile()
        urlStr = url.toString()
        if url.hasQuery():
            urlStr, query = urlStr.split("?", 1)
        else:
            query = None
        path = QtCore.QDir.toNativeSeparators(path)
        if query:
            path += "?" + query
        self.addressBar.setText(path)

        self.breadcrumb.setText(self.currTab.breadcrumb)
        self.updateEditButtons()
<<<<<<< HEAD
=======
        self.updateParserPlugins()
>>>>>>> f5d3ee8a

        title = self.app.appDisplayName
        if self.currTab.isNewTab:
            self.actionBack.setEnabled(False)
            self.actionForward.setEnabled(False)
            self.actionRefresh.setEnabled(False)
            self.actionFileInfo.setEnabled(False)
            self.actionTextEditor.setEnabled(False)
            self.actionOpenWith.setEnabled(False)
        else:
            title += " - " + self.tabWidget.tabText(self.tabWidget.currentIndex())
            self.actionBack.setEnabled(self.currTab.isBackwardAvailable())
            self.actionForward.setEnabled(self.currTab.isForwardAvailable())
            enable = bool(path)
            self.actionRefresh.setEnabled(enable)
            self.actionFileInfo.setEnabled(enable)
            self.actionTextEditor.setEnabled(enable)
            self.actionOpenWith.setEnabled(enable)
        self.setWindowTitle(title)

<<<<<<< HEAD
        path = self.currTab.getCurrentPath()
        usd = utils.isUsdFile(path)
        self.actionUsdView.setEnabled(usd)

=======
>>>>>>> f5d3ee8a
        status = self.currTab.getFileStatus()
        self.fileStatusButton.setText(status.text)
        self.fileStatusButton.setIcon(status.icon)
        self.actionEdit.setEnabled(status.writable)

        # Emit a signal that buttons are updating due to a file change.
        # Useful for plug-ins that may need to update their actions' enabled state.
        self.updatingButtons.emit()

<<<<<<< HEAD
=======
    def updateParserPlugins(self):
        """ Update parser-specific UI actions when the file parser has changed
        due to the display of a different file type.
        """
        if self.currTab.parser != self._prevParser:
            # Clear old actions up to the last separator.
            for action in reversed(self.menuCommands.actions()):
                if action.isSeparator():
                    break
                self.menuCommands.removeAction(action)
            if self.currTab.parser is not None:
                for args in self.currTab.parser.plugins:
                    self.menuCommands.addAction(*args)

>>>>>>> f5d3ee8a
    def updateEditButtons(self):
        """ Toggle edit action and button text.
        """
        if self.currTab.inEditMode:
            self.actionEdit.setVisible(False)
            self.actionBrowse.setVisible(True)
            self.actionSave.setEnabled(True)
            self.actionPaste.setEnabled(self.currTab.textEditor.canPaste())
            self.actionUndo.setEnabled(self.currTab.textEditor.document().isUndoAvailable())
            self.actionRedo.setEnabled(self.currTab.textEditor.document().isRedoAvailable())
            self.actionFind.setText("&Find/Replace...")
            self.actionFind.setIcon(QtGui.QIcon.fromTheme("edit-find-replace"))
            self.actionCommentOut.setEnabled(True)
            self.actionUncomment.setEnabled(True)
            self.actionIndent.setEnabled(True)
            self.actionUnindent.setEnabled(True)
        else:
            self.actionEdit.setVisible(True)
            self.actionBrowse.setVisible(False)
            self.actionSave.setEnabled(False)
            self.actionUndo.setEnabled(False)
            self.actionRedo.setEnabled(False)
            self.actionCut.setEnabled(False)
            self.actionPaste.setEnabled(False)
            self.actionFind.setText("&Find...")
            self.actionFind.setIcon(QtGui.QIcon.fromTheme("edit-find"))
            self.actionCommentOut.setEnabled(False)
            self.actionUncomment.setEnabled(False)
            self.actionIndent.setEnabled(False)
            self.actionUnindent.setEnabled(False)

    @Slot(str)
    def validateAddressBar(self, address):
        """ Validate the text in the address bar.
        Currently, this just ensures the address is not an empty string.

        :Parameters:
            address : `str`
                Current text in the address bar.
        """
        self.buttonGo.setEnabled(bool(address.strip()))

<<<<<<< HEAD
    def launchProcess(self, args, **kwargs):
        """ Launch a program with the path `str` as an argument.

        Any additional keyword arguments are passed to the Popen object.

=======
    def launchPathCommand(self, command, path, **kwargs):
        """ Launch a command with a file path either being appended to the end
        or substituting curly brackets if present.

        Any additional keyword arguments are passed to the Popen object.

        Example:
            launchPathCommand("rez-env usd_view -c 'usdview {}'", "scene.usd")
            runs: rez-env usd_view -c 'usdview scene.usd'

            launchPathCommand("nedit", "scene.usd") runs: nedit scene.usd

            launchPathCommand("ls", ["foo", "bar"]) runs: ls foo bar

        :Parameters:
            command : `str` | [`str`]
                Command to run. If the path to open with the command cannot
                simply be appended with a space at the end of the command, use
                {} like standard python string formatting to denote where the
                path should go.
            path : `str` | [`str`]
                File path `str`, space-separated list of files paths as a
                single `str`, or `list` of `str` file paths
        :Returns:
            Returns process ID, or None if the subprocess fails
        :Rtype:
            `subprocess.Popen` | None
        """
        if not isinstance(command, list):
            if '{}' in command:
                try:
                    quote = shlex.quote  # Python 3.3+ (shlex is already imported)
                except AttributeError:
                    from pipes import quote  # Deprecated since python 2.7
                if isinstance(path, list):
                    path = subprocess.list2cmdline(quote(x) for x in path)
                try:
                    command = command.format(quote(path))
                except IndexError as e:
                    self.showCriticalMessage("Invalid command: {}. If using curly brackets, please ensure there is only "
                                            "one set.".format(e), details="Command: {}\nPath: {}".format(command, path))
                    return
                if not kwargs.get("shell"):
                    command = shlex.split(command)
            else:
                command = shlex.split(command)
                if isinstance(path, list):
                    command += path
                else:
                    command.append(path)
        else:
            if isinstance(path, list):
                command += path
            elif '{}' in command:
                while '{}' in command:
                    command[command.index('{}')] = path
            else:
                command.append(path)
        return self.launchProcess(command, **kwargs)

    def launchProcess(self, args, **kwargs):
        """ Launch a subprocess. Any additional keyword arguments are passed to the Popen object.

>>>>>>> f5d3ee8a
        :Parameters:
            args : `list` | `str`
                A sequence of program arguments with the program as the first arg.
        :Returns:
            Returns process ID, or None if the subprocess fails
        :Rtype:
            `subprocess.Popen` | None
        """
        with self.overrideCursor():
            try:
                if kwargs.get("shell"):
                    # With shell=True, convert args to a string to call Popen with.
                    # Properly quote any args as necessary before using this.
                    logger.debug("Running Popen with shell=True")
                    if isinstance(args, list):
                        args = subprocess.list2cmdline(args)
                    logger.info(args)
                else:
                    # Leave args as a list for Popen, but still log the string command.
                    logger.info(subprocess.list2cmdline(args))
                return subprocess.Popen(args, **kwargs)
            except Exception:
                self.restoreOverrideCursor()
                cmd = args[0] if isinstance(args, list) else args.split()[0]
                self.showCriticalMessage("Operation failed. {} may not be installed.".format(cmd),
                                         traceback.format_exc())

    @Slot(bool)
    def viewSource(self, checked=False):
        """ For debugging, view the source HTML of the text browser widget.

        :Parameters:
            checked : `bool`
                Just for signal
        """
        html = self.currTab.textBrowser.toHtml()
        tab = self.newTab()
        tab.textBrowser.setPlainText(html)

    def showCriticalMessage(self, message, details=None, title=None):
        """ Show an error message with optional details text (useful for tracebacks).

        :Parameters:
            message : `str`
                Main message
            details : `str` | None
                Optional details
            title : `str`
                Dialog title (defaults to app name)
        :Returns:
            Selected StandardButton value
        :Rtype:
            `int`
        """
        return self.showWarningMessage(message, details, title, QtWidgets.QMessageBox.Critical)

    def showSuccessMessage(self, msg, title=None):
        """ Display a generic message if the user's preferences are not set to only show warnings/errors.

        :Parameters:
            msg : `str`
                Message to display.
            title : `str` | None
                Optional title.
        """
        if self.preferences['showAllMessages']:
            QtWidgets.QMessageBox(QtWidgets.QMessageBox.NoIcon, title or self.windowTitle(), msg,
                                  QtWidgets.QMessageBox.Ok, self).exec_()

    def showWarningMessage(self, message, details=None, title=None, icon=QtWidgets.QMessageBox.Warning):
        """ Show a warning message with optional details text (useful for tracebacks).

        :Parameters:
            message : `str`
                Main message
            details : `str` | None
                Optional details
            title : `str`
                Dialog title (defaults to app name)
            icon : `int`
                QMessageBox.Icon
        :Returns:
            Selected StandardButton value
        :Rtype:
            `int`
        """
        title = title or self.app.appDisplayName
        if details:
            msgBox = QtWidgets.QMessageBox(icon, title, message, QtWidgets.QMessageBox.Ok, self)
            msgBox.setDefaultButton(QtWidgets.QMessageBox.Ok)
            msgBox.setEscapeButton(QtWidgets.QMessageBox.Ok)
            msgBox.setDetailedText(details)
            return msgBox.exec_()
        return QtWidgets.QMessageBox.warning(self, title, message)

<<<<<<< HEAD
    @Slot(str, str, bool)
    def _changeTabName(self, text, toolTip, dirty):
=======
    @Slot(QtWidgets.QWidget, str, str, bool)
    def _changeTabName(self, tab, text, toolTip, dirty):
>>>>>>> f5d3ee8a
        """ Change the displayed name of a tab.

        Called via signal from a tab when the tab's dirty state changes.

        :Parameters:
            text : `str`
                Name to display
            toolTip : `str`
                Tab tool tip
            dirty : `bool`
                Dirty state of tab
        """
        idx = self.tabWidget.indexOf(tab)
        if idx == -1:
            logger.debug("Tab not found for %s", text)
            return
        self.tabWidget.setTabText(idx, text)
        self.tabWidget.setTabToolTip(idx, toolTip)
        if tab == self.currTab:
            self.setWindowTitle("{} - {}".format(self.app.appDisplayName, text))
            self.actionDiffFile.setEnabled(dirty)

    def dirtySave(self, tab=None):
        """ Present a save dialog for dirty tabs to know if they're safe to close/reload or not.

        :Parameters:
            tab : `BrowserTab` | None
                Tab to save. Defaults to current tab.
        :Returns:
            False if Cancel selected.
            True if Discard selected.
            True if Save selected (and actually saving).
        :Rtype:
            `bool`
        """
        tab = tab or self.currTab
        if tab.isDirty():
            doc = tab.textEditor.document()
            if (not doc.isUndoAvailable() and not doc.isRedoAvailable()
                    and not QtCore.QFile.exists(tab.getCurrentPath())):
                # We navigated to a non-existent file and haven't actually edited it yet, but other code set it to
                # dirty so it's easier to save as the new file. Don't prompt to close in this case.
                # TODO: Is there a better way to track this?
                return True
            dlg = QtWidgets.QMessageBox(QtWidgets.QMessageBox.Warning, "Save File", "The document has been modified.",
                                        QtWidgets.QMessageBox.Save | QtWidgets.QMessageBox.Discard |
                                        QtWidgets.QMessageBox.Cancel, self)
            dlg.setDefaultButton(QtWidgets.QMessageBox.Save)
            dlg.setInformativeText("Do you want to save your changes?")
            btn = dlg.exec_()
            if btn == QtWidgets.QMessageBox.Cancel:
                return False
            elif btn == QtWidgets.QMessageBox.Save:
                return self.saveTab(tab=tab)
            else:  # Discard
                tab.setDirty(False)
        return True

    @Slot(QtCore.QUrl)
    def onOpenOldUrl(self, url):
        """ Open a path from history in the current tab.

        :Parameters:
            url : `QtCore.QUrl`
                URL to open
        """
        self.setSource(url, isNewFile=False)

    @Slot(str)
    def onOpen(self, path):
        """ Open the path in a new tab.

        :Parameters:
            path : `str`
                File to open
        """
        self.setSource(utils.strToUrl(path), newTab=True)

    @Slot()
    def onOpenLinkNewWindow(self):
        """ Open the currently highlighted link in a new window.
        """
        url = utils.urlFragmentToQuery(self.linkHighlighted)
        window = self.newWindow()
        window.setSource(url)

    @Slot()
    def onOpenLinkNewTab(self):
        """ Open the currently highlighted link in a new tab.
        """
        self.setSource(self.linkHighlighted, newTab=True)

    @Slot()
    def onOpenLinkWith(self):
        """ Show the "Open With..." dialog for the currently highlighted link.
        """
<<<<<<< HEAD
        self.launchProgramOfChoice(QtCore.QDir.toNativeSeparators(self.linkHighlighted.toLocalFile()))
=======
        self.launchProgramOfChoice(path=QtCore.QDir.toNativeSeparators(self.linkHighlighted.toLocalFile()))
>>>>>>> f5d3ee8a

    @Slot(str)
    def onBreadcrumbActivated(self, path):
        """ Slot called when a breadcrumb link (history for the current tab) is selected.

        :Parameters:
            path : `str`
                Breadcrumb path
        """
        # Check if there are any changes to be saved before we modify the history.
        if not self.dirtySave():
            return
        self.currTab.gotoBreadcrumb(utils.strToUrl(path))

    @Slot(str)
    def onBreadcrumbHovered(self, path):
        """ Slot called when the mouse is hovering over a breadcrumb link.
        """
        self.statusbar.showMessage(path, 2000)

    def updateRecentMenus(self, link, fullUrlStr):
        """ Update the history and recently open files menus.

        :Parameters:
            link : `QtCore.QUrl`
                URL to file
            fullUrlStr : `str`
                URL string representation
        """
        self.addItemToMenu(link, self.menuHistory, slot=self.setSource, maxLen=25, start=3, end=2)
        self.addItemToMenu(link, self.menuOpenRecent, slot=self.openRecent, maxLen=RECENT_FILES)
        self.menuOpenRecent.setEnabled(True)
        self.addRecentFileToSettings(fullUrlStr)


class AddressBar(QtWidgets.QLineEdit):
    """
    Custom QLineEdit class to enable drag/drop.
    """
    goPressed = Signal()
    openFile = Signal(str)

    def __init__(self, parent):
        """ Create the address bar.
        :Parameters:
            parent : `UsdMngrWindow`
                Main window
        """
        super(AddressBar, self).__init__(parent)
        self.setAcceptDrops(True)

        # Auto-completion for address bar.
        # Relative paths based on current directory in Include Panel.
        self.customCompleter = AddressBarCompleter(parent.includeWidget.fileModel, self)
        if parent.preferences['autoCompleteAddressBar']:
            self.setCompleter(self.customCompleter)
        self.returnPressed.connect(self.addressBarActivated)

    @Slot()
    def addressBarActivated(self):
        """ Trigger loading of the current path in the address bar.
        """
        t = self.text()
        if t:
            # Emit the signal to try opening the entered file path.
            self.goPressed.emit()

    def dragEnterEvent(self, event):
        """ Allow drag events of a file path to the address bar.
        """
        if event.mimeData().hasUrls() or event.mimeData().hasFormat("application/x-qabstractitemmodeldatalist"):
            event.accept()
        else:
            event.ignore()

    def dropEvent(self, event):
        """ Allow drop events of a file path to the address bar.
        """
        if event.mimeData().hasUrls():
            path = event.mimeData().urls()[0].toString()
        else:
            # Create a model to decode the data and get an item back out.
            model = QtGui.QStandardItemModel()
            model.dropMimeData(event.mimeData(), QtCore.Qt.CopyAction, 0, 0, QtCore.QModelIndex())
            path = model.item(0, 2).text()
        self.setText(path)
        self.openFile.emit(path)


class AddressBarCompleter(QtWidgets.QCompleter):
    """Custom completer for AddressBar.
    """


class RecentFile(QtWidgets.QAction):
    """ Action representing an individual file in the Recent Files or history menus.
    """
    openUrl = Signal(QtCore.QUrl)

    def __init__(self, url, parent=None, slot=None):
        """ Create the action.

        :Parameters:
            url : `QtCore.QUrl`
                URL to open.
            parent : `QtWidgets.QMenu`
                Menu to add action to.
            slot
                Method to connect openFile signal to
        """
        super(RecentFile, self).__init__(parent)
        self.url = url
        localFile = url.toLocalFile()
        # Don't show any query strings or SDF_FORMAT_ARGS in the menu.
        displayName = localFile.split(":SDF_FORMAT_ARGS:", 1)[0]
        # Escape any ampersands so that we don't get underlines for Alt+<key> shortcuts.
        displayName = QtCore.QFileInfo(displayName).fileName().replace("&", "&&")
        self.setText(displayName)
        self.setStatusTip(localFile)
        self.triggered.connect(self.onClick)
        if slot is not None:
            self.openUrl.connect(slot)

    @Slot(bool)
    def onClick(self, *args):
        """ Signal to open the selected file in the current tab.
        """
        self.openUrl.emit(self.url)


class TabBar(QtWidgets.QTabBar):
    """
    Customized QTabBar to enable re-ordering of tabs.
    """
    tabMoveRequested = Signal(int, int)
    crossWindowTabMoveRequested = Signal(int, int, int, int)

    def __init__(self, parent=None):
        """ Create and initialize the tab bar.

        :Parameters:
            parent : `TabWidget`
                Main container of the tab bar and individual tabs
        """
        super(TabBar, self).__init__(parent)
        self.setAcceptDrops(True)
        self.dragStartPos = QtCore.QPoint()

    def mousePressEvent(self, e):
        """ Mouse press event

        :Parameters:
            e : `QtGui.QMouseEvent`
                Mouse press event
        """
        if e.button() & QtCore.Qt.LeftButton:
            self.dragStartPos = e.pos()
        QtWidgets.QTabBar.mousePressEvent(self, e)

    def mouseMoveEvent(self, e):
        """ Mouse move event

        :Parameters:
            e : `QtGui.QMouseEvent`
                Mouse move event
        """
        if not e.buttons() & QtCore.Qt.LeftButton:
            return
        drag = QtGui.QDrag(self)
        drag.setPixmap(self.style().standardIcon(QtWidgets.QStyle.SP_ArrowUp).pixmap(12, 12))
        mimeData = QtCore.QMimeData()
        mimeData.setData("action", "moveTab")
        # Set the source window index so we know which window the drag/drop came from.
        mimeData.setData("window", str(self.currentWindowIndex()))
        drag.setMimeData(mimeData)
        drag.exec_()

    def dragEnterEvent(self, e):
        """ Drag enter event

        :Parameters:
            e : `QtGui.QDragEnterEvent`
                Drag event
        """
        mime = e.mimeData()
        formats = mime.formats()
        if "action" in formats and "window" in formats and mime.data("action") == "moveTab":
            e.acceptProposedAction()

    def currentWindowIndex(self):
        """ Get the index of the current active window.

        :Returns:
            Index of the current active window
        :Rtype:
            `int`
        """
        window = self.window()
        return window.app._windows.index(window)

    def dropEvent(self, e):
        """ Drop event, used to move tabs.

        :Parameters:
            e : `QtGui.QDropEvent`
                Drop event
        """
        mime = e.mimeData()
        fromWindowIndex, ok = mime.data("window").toInt()
        if not ok:
            logger.error("Failed to get int window index from TabBar drop event")
            e.ignore()
            return
        fromWindow = self.window().app._windows[fromWindowIndex]
        fromTabBar = fromWindow.tabWidget.tabBar
        fromTabIndex = fromTabBar.tabAt(fromTabBar.dragStartPos)
        toTabIndex = self.tabAt(e.pos())
        toWindowIndex = self.currentWindowIndex()

        # Sanity check.
        assert fromTabIndex >= 0 and toTabIndex >= 0 and fromWindowIndex >= 0 and toWindowIndex >= 0

        if fromWindowIndex == toWindowIndex:
            if fromTabIndex != toTabIndex:
                # Moving a tab within the same window.
                self.tabMoveRequested.emit(fromTabIndex, toTabIndex)
        else:
            # Moving a tab across windows.
            self.crossWindowTabMoveRequested.emit(fromTabIndex, toTabIndex, fromWindowIndex, toWindowIndex)
        e.acceptProposedAction()


class TabWidget(QtWidgets.QTabWidget):
    """
    Customized QTabWidget to enable re-ordering of tabs with a custom QTabBar.
    """
    def __init__(self, parent=None):
        """ Create and initialize the tab widget.

        :Parameters:
            parent : `UsdMngrWindow`
                Main window
        """
        super(TabWidget, self).__init__(parent)
        self.tabBar = TabBar(self)
        self.tabBar.tabMoveRequested.connect(self.moveTab)
        self.setTabBar(self.tabBar)

    @Slot(int, int)
    def moveTab(self, fromIndex, toIndex):
        """ Drag and drop tabs within the same window.

        :Parameters:
            fromIndex : `int`
                Original tab position
            toIndex : `int`
                New tab position
        """
        widget = self.widget(fromIndex)
        text = self.tabText(fromIndex)
        icon = self.tabIcon(fromIndex)
        self.removeTab(fromIndex)
        self.insertTab(toIndex, widget, icon, text)
        self.setCurrentIndex(toIndex)

    def setTabIcon(self, index, icon):
        """ Override the default method to set the same icon on our custom action that focuses on or re-opens the
        widget at the given index.

        :Parameters:
            index : `int`
                Index of widget
            icon : `QtGui.QIcon`
                Icon
        """
        super(TabWidget, self).setTabIcon(index, icon)
        self.widget(index).action.setIcon(icon)


class TextBrowser(QtWidgets.QTextBrowser):
    """
    Customized QTextBrowser to override mouse events and add line numbers.
    """
    def __init__(self, parent=None):
        """ Create and initialize the text browser.

        :Parameters:
            parent : `BrowserTab`
                Browser tab containing this text browser widget
        """
        super(TextBrowser, self).__init__(parent)
        self.lineNumbers = LineNumbers(self)

    def resizeEvent(self, event):
        """ Ensure line numbers resize properly when this resizes.

        :Parameters:
            event : `QtGui.QResizeEvent`
                Resize event
        """
        super(TextBrowser, self).resizeEvent(event)
        self.lineNumbers.onEditorResize()

    def copySelectionToClipboard(self):
        """ Store current selection to the middle mouse selection.

        Doing this on selectionChanged signal instead of mouseReleaseEvent causes the following to be output in Qt5:
        "QXcbClipboard: SelectionRequest too old"

        For some reason, this isn't needed for QTextEdit but is for QTextBrowser?
        """
        cursor = self.textCursor()
        if cursor.hasSelection():
            selection = cursor.selectedText().replace('\u2029', '\n')
            clipboard = QtWidgets.QApplication.clipboard()
            clipboard.setText(selection, clipboard.Selection)

    def mouseReleaseEvent(self, event):
        """ Add support for middle mouse button clicking of links.

        :Parameters:
            event : `QtGui.QMouseEvent`
                Mouse release event
        """
        window = self.window()
        link = window.linkHighlighted
        if link.isValid():
            if event.button() & QtCore.Qt.LeftButton:
                # Only open the link if the user hasn't changed the selection of text while clicking.
                # BUG: Won't let user click any highlighted portion of a link.
                if not self.textCursor().hasSelection():
                    window.setSource(link, newTab=event.modifiers() & QtCore.Qt.ControlModifier)
            elif event.button() & QtCore.Qt.MidButton:
                window.setSource(link, newTab=True)
        self.copySelectionToClipboard()


class TextEdit(QtWidgets.QPlainTextEdit):
    """
    Customized text edit widget to allow entering spaces with the Tab key.
    """
    def __init__(self, parent=None, tabSpaces=4, useSpaces=True, autoIndent=True):
        """ Create and initialize the tab.

        :Parameters:
            parent : `BrowserTab`
                Browser tab containing this text edit widget
            tabSpaces : `int`
                Number of spaces to use instead of a tab character, if useSpaces is True.
            useSpaces : `bool`
                If True, use the number of tab spaces instead of a tab character;
                otherwise, just use a tab character
        """
        super(TextEdit, self).__init__(parent)
        self.tabSpaces = tabSpaces
        self.useSpaces = useSpaces
        self.autoIndent = autoIndent

        self.lineNumbers = PlainTextLineNumbers(self)

    def resizeEvent(self, event):
        """ Ensure line numbers resize properly when this resizes.

        :Parameters:
            event : `QtGui.QResizeEvent`
                Resize event
        """
        super(TextEdit, self).resizeEvent(event)
        self.lineNumbers.onEditorResize()

    def keyPressEvent(self, e):
        """ Override the Tab key to insert spaces instead and the Return key to match indentation

        :Parameters:
            e : `QtGui.QKeyEvent`
                Key press event
        """
        if e.key() == QtCore.Qt.Key_Tab:
            if e.modifiers() == QtCore.Qt.NoModifier:
                if self.textCursor().hasSelection():
                    self.indentText()
                    return
                elif self.useSpaces:
                    # Insert the spaces equivalent of a tab character.
                    # Otherwise, QTextEdit/QPlainTextEdit already handle inserting the tab character.
                    self.insertPlainText(" " * self.tabSpaces)
                    return
        elif e.key() == QtCore.Qt.Key_Backtab and e.modifiers() == QtCore.Qt.ShiftModifier:
            self.unindentText()
            return
        elif e.key() == QtCore.Qt.Key_Return and self.autoIndent:
            cursor = self.textCursor()
            cursor.beginEditBlock()
            cursor.insertText("\n")
            # Copy indent by moving up a line and to the next word
            cursor.movePosition(cursor.Up)
            cursor.movePosition(cursor.NextWord, cursor.KeepAnchor)
            indent = cursor.selectedText()
            # Don't insert indents that aren't only tabs and/or spaces
            if QtCore.QRegExp("[\t ]*").exactMatch(indent):
                cursor.movePosition(cursor.Down)
                cursor.insertText(indent)
            cursor.endEditBlock()
            return

        super(TextEdit, self).keyPressEvent(e)

    def commentOutText(self, commentStart="#", commentEnd=""):
        """ Comment out selected lines.

        TODO: For languages that use a different syntax for multi-line comments,
        use that when multiple lines are selected?

        :Parameters:
            commentStart : `str`
                String used for commenting out lines.
            commentEnd : `str`
                If the comment can be applied to multiple lines,
                this is the string marking the end of the comment.
        """
        cursor = self.textCursor()
        start = cursor.selectionStart()
        end = cursor.selectionEnd()
        commentLen = len(commentStart)
        cursor.setPosition(start)
        cursor.movePosition(cursor.StartOfBlock)
        cursor.beginEditBlock()

        if not commentEnd:
            # Modify all blocks between selectionStart and selectionEnd
            while cursor.position() <= end and not cursor.atEnd():
                cursor.insertText(commentStart)
                # For every character we insert, increment the end position.
                end += commentLen
                prevBlock = cursor.blockNumber()
                cursor.movePosition(cursor.NextBlock)

                # I think I have a bug in my code if I have to do this.
                if prevBlock == cursor.blockNumber():
                    break
        else:
            # Only modify the beginning and end lines since this can
            # be a multiple-line comment.
            cursor.insertText(commentStart)
            cursor.setPosition(end)
            cursor.movePosition(cursor.EndOfBlock)
            cursor.insertText(commentEnd)
        cursor.endEditBlock()

    def uncommentText(self, commentStart="#", commentEnd=""):
        """ Uncomment selected lines.

        :Parameters:
            commentStart : `str`
                String used for commenting out lines.
            commentEnd : `str`
                If the comment can be applied to multiple lines,
                this is the string marking the end of the comment.
        """
        cursor = self.textCursor()
        start = cursor.selectionStart()
        end = cursor.selectionEnd()
        commentLen = len(commentStart)
        cursor.setPosition(start)
        cursor.movePosition(cursor.StartOfBlock)
        cursor.beginEditBlock()
        if not commentEnd:
            # Modify all blocks between selectionStart and selectionEnd
            while cursor.position() <= end and not cursor.atEnd():
                block = cursor.block()
                # Select the number of characters used in the comment string.
                for _ in range(len(commentStart)):
                    cursor.movePosition(cursor.NextCharacter, cursor.KeepAnchor)
                # If the selection is all on the same line and matches the comment string, remove it.
                if block.contains(cursor.selectionEnd()) and cursor.selectedText() == commentStart:
                    cursor.deleteChar()
                    end -= commentLen
                prevBlock = cursor.blockNumber()
                cursor.movePosition(cursor.NextBlock)
                if prevBlock == cursor.blockNumber():
                    break
        else:
            # Remove the beginning comment string.
            # Do we only want to do this if there's also an end comment string in the selection?
            # We probably also want to remove the comments if there is any whitespace before or after it.
            # This logic may not be completely right when some comment symbols are already in the selection.
            block = cursor.block()
            # Select the number of characters used in the comment string.
            for _ in range(len(commentStart)):
                cursor.movePosition(cursor.NextCharacter, cursor.KeepAnchor)
            # If the selection is all on the same line and matches the comment string, remove it.
            if block.contains(cursor.selectionEnd()) and cursor.selectedText() == commentStart:
                cursor.deleteChar()
            # Remove the end comment string.
            cursor.setPosition(end - len(commentStart))
            block = cursor.block()
            cursor.movePosition(cursor.EndOfBlock)
            for _ in range(len(commentEnd)):
                cursor.movePosition(cursor.PreviousCharacter, cursor.KeepAnchor)
            if block.contains(cursor.selectionStart()) and cursor.selectedText() == commentEnd:
                cursor.deleteChar()
        cursor.endEditBlock()

    def indentText(self):
        """ Indent selected lines by one tab stop.
        """
        cursor = self.textCursor()
        start = cursor.selectionStart()
        end = cursor.selectionEnd()
        cursor.setPosition(start)
        cursor.movePosition(cursor.StartOfBlock)
        cursor.beginEditBlock()
        # Modify all blocks between selectionStart and selectionEnd
        while cursor.position() < end and not cursor.atEnd():
            if self.useSpaces:
                if self.tabSpaces:
                    cursor.insertText(" " * self.tabSpaces)
                    # Increment end by the number of characters we inserted.
                    end += self.tabSpaces
            else:
                cursor.insertText("\t")
                end += 1
            prevBlock = cursor.blockNumber()
            cursor.movePosition(cursor.NextBlock)
            if prevBlock == cursor.blockNumber():
                break
        cursor.endEditBlock()

    def unindentText(self):
        """ Un-indent selected lines by one tab stop.
        """
        cursor = self.textCursor()
        start = cursor.selectionStart()
        end = cursor.selectionEnd()
        cursor.setPosition(start)
        cursor.movePosition(cursor.StartOfBlock)
        cursor.beginEditBlock()
        # Modify all blocks between selectionStart and selectionEnd
        while cursor.position() < end and not cursor.atEnd():
            currBlock = cursor.blockNumber()

            for _ in range(self.tabSpaces):
                cursor.movePosition(cursor.NextCharacter, cursor.KeepAnchor)
                if cursor.selectedText() == " ":
                    cursor.deleteChar()
                    end -= 1
                elif cursor.selectedText() == "\t":
                    cursor.deleteChar()
                    end -= 1
                    # If we hit a tab character, that's the end of this tab stop.
                    break
                else:
                    break

            # If we're still in the same block, go to the next block.
            if currBlock == cursor.blockNumber():
                cursor.movePosition(cursor.NextBlock)
                if currBlock == cursor.blockNumber():
                    # We didn't get a new block, so we're at the end.
                    break
            else:
                # We already moved to the next block.
                cursor.movePosition(cursor.StartOfLine, cursor.MoveAnchor)
        cursor.endEditBlock()

    def zoomIn(self, adjust=1):
        """ Legacy Qt 4 support.

        :Parameters:
            adjust : `int`
                Font point size adjustment
        """
        try:
            super(TextEdit, self).zoomIn(adjust)
        except AttributeError:
            # Qt4 support.
            font = self.document().defaultFont()
            size = font.pointSize() + adjust
            if size > 0:
                font.setPointSize(size)
            self.document().setDefaultFont(font)

    def zoomOut(self, adjust=1):
        """ Legacy Qt 4 support.

        :Parameters:
            adjust : `int`
                Font point size adjustment
        """
        try:
            super(TextEdit, self).zoomOut(adjust)
        except AttributeError:
            # Qt4 support.
            font = self.document().defaultFont()
            size = font.pointSize() - adjust
            if size > 0:
                font.setPointSize(size)
            self.document().setDefaultFont(font)


class BrowserTab(QtWidgets.QWidget):
    """
    A QWidget that contains custom objects for each tab in the browser.
    This primarily consists of a text browser and text editor.
    """
    changeTab = Signal(QtWidgets.QWidget)
    restoreTab = Signal(QtWidgets.QWidget)
    openFile = Signal(str)
    openOldUrl = Signal(QtCore.QUrl)
<<<<<<< HEAD
    tabNameChanged = Signal(str, str, bool)
=======
    tabNameChanged = Signal(QtWidgets.QWidget, str, str, bool)
>>>>>>> f5d3ee8a

    def __init__(self, parent=None):
        """ Create and initialize the tab.

        :Parameters:
            parent : `TabWidget`
                Tab widget containing this widget
        """
        super(BrowserTab, self).__init__(parent)

        if self.window().isDarkTheme():
            color = QtGui.QColor(35, 35, 35).name()
        else:
            color = self.style().standardPalette().base().color().darker(105).name()
        self.setStyleSheet("QTextBrowser{{background-color:{}}}".format(color))
        self.inEditMode = False
        self.isActive = True  # Track if this tab is open or has been closed.
        self.isNewTab = True  # Track if this tab has been used for any files yet.
        self.setAcceptDrops(True)
        self.breadcrumb = ""
        self.history = []  # List of FileStatus objects
        self.historyIndex = -1  # First file opened will be 0.
        self.fileFormat = FILE_FORMAT_NONE  # Used to differentiate between things like usda and usdc.
        self.parser = None  # File parser for the currently active file type, used to add extra Commands menu actions.
        font = parent.font()
        prefs = parent.window().preferences

        # Text browser.
        self.textBrowser = TextBrowser(self)
        self.textBrowser.setContextMenuPolicy(QtCore.Qt.CustomContextMenu)
        self.textBrowser.setFont(font)
        # Don't let the browser handle links, since we have our own, special handling.
        # TODO: Should we do a file:// URL handler instead?
        self.textBrowser.setOpenLinks(False)
        self.textBrowser.setVisible(not self.inEditMode)

        # Text editor.
        self.textEditor = TextEdit(self)
        self.textEditor.setContextMenuPolicy(QtCore.Qt.CustomContextMenu)
        self.textEditor.setFont(font)
        self.textEditor.setLineWrapMode(self.textEditor.NoWrap)
        self.textEditor.setVisible(self.inEditMode)
        self.setIndentSettings(prefs['useSpaces'], prefs['tabSpaces'], prefs['autoIndent'])
        self.textEditor.document().modificationChanged.connect(self.setDirty)

        self.textBrowser.lineNumbers.setVisible(prefs['lineNumbers'])
        self.textEditor.lineNumbers.setVisible(prefs['lineNumbers'])

        # Menu item to be used in dropdown list of currently open tabs.
        self.action = QtWidgets.QAction("(Untitled)", None)
        self.action.triggered.connect(self.onActionTriggered)

        # Add widget to layout and layout to tab
        self.browserLayout = QtWidgets.QHBoxLayout()
        self.browserLayout.setContentsMargins(0, 2, 0, 0)
        self.browserLayout.addWidget(self.textBrowser)
        self.browserLayout.addWidget(self.textEditor)
        self.setLayout(self.browserLayout)

        # Menus for history navigation.
        self.backMenu = QtWidgets.QMenu(self)
        self.forwardMenu = QtWidgets.QMenu(self)

    def addHistoryAction(self, menu, index=0):
        """ Create a menu action for the current path.

        :Parameters:
            menu : `QtWidgets.QMenu`
                Menu to add action to
            index : `int`
                Index to insert action at.
                Defaults to the start of the menu if the index isn't given or is invalid.
        """
        item = self.history[self.historyIndex]
        action = RecentFile(item.url, menu, self.onHistoryActionTriggered)
        action.historyIndex = self.historyIndex

        try:
            before = menu.actions()[index]
        except IndexError:
            before = None
        menu.insertAction(before, action)

    def dragEnterEvent(self, event):
        """ Accept drag enter events from the custom file browser.
        """
        if event.mimeData().hasUrls() or event.mimeData().hasFormat("application/x-qabstractitemmodeldatalist"):
            event.accept()
        else:
            event.ignore()

    def dropEvent(self, event):
        """ If we receive a drop event with a file path, open the file in a new tab.
        """
        if event.mimeData().hasUrls():
            path = event.mimeData().urls()[0].toString()
        else:
            # Create a model to decode the data and get an item back out.
            model = QtGui.QStandardItemModel()
            model.dropMimeData(event.mimeData(), QtCore.Qt.CopyAction, 0, 0, QtCore.QModelIndex())
            path = model.item(0, 2).text()
        self.openFile.emit(path)

    def findUrl(self, url):
        """ Find the index of the given path in the tab's history.

        This returns the first occurrence if it is in the history more than once.

        :Parameters:
            url : `QtCore.QUrl`
                URL to search for in history.
        :Returns:
            Index of the given path in the history, or 0 if not found.
        :Rtype:
            `int`
        """
        for i in range(self.historyIndex + 1):
            if self.history[i].url == url:
                return i
        return 0

    def getCurrentPath(self):
        """ Get the absolute path of the current file.

        :Returns:
            Absolute path to current file
            Ex: /studio/filename.usd
        :Rtype:
            `str`
        """
        return self.getFileStatus().path

    def getCurrentUrl(self):
        """ Get the absolute path to the current file with any query strings appended.

        :Returns:
            Absolute path to current file plus any query strings.
            Ex: file:///studio/filename.usd?line=14
        :Rtype:
            `QtCore.QUrl`
        """
        return self.getFileStatus().url

    def getCurrentTextWidget(self):
        """ Get the current text widget (browser or editor).

        :Returns:
            The current text widget, based on edit mode
        :Rtype:
            `TextBrowser` | `TextEdit`
        """
        return self.textEditor if self.inEditMode else self.textBrowser

    def getFileStatus(self):
        """ Get the current file's status.

        :Returns:
            The current file's cached status
        :Rtype:
            `FileStatus`
        """
        if self.historyIndex >= 0:
            # I haven't been able to reproduce this, but it failed once before.
            # Try to get some more logging to debug the problem.
            assert self.historyIndex < len(self.history), (
                "Error: history index = {} but history length is {}. History: {}".format(self.historyIndex,
                                                                                         len(self.history),
                                                                                         self.history))
            return self.history[self.historyIndex]
        return FileStatus()

    def goBack(self):
        """ Go back in history one item.
        """
        # Insert the current path as the first item on the Forward menu.
        self.addHistoryAction(self.forwardMenu)

        # Remove the first item from the Back menu.
        if not self.backMenu.isEmpty():
            action = self.backMenu.actions()[0]
            self.backMenu.removeAction(action)

        self.historyIndex -= 1
        self.updateBreadcrumb()
        self.openOldUrl.emit(self.getCurrentUrl())

    def goForward(self):
        """ Go forward in history one item.
        """
        # Insert the current path as the first item on the Back menu.
        self.addHistoryAction(self.backMenu)

        # Remove the first item from the Forward menu.
        if not self.forwardMenu.isEmpty():
            action = self.forwardMenu.actions()[0]
            self.forwardMenu.removeAction(action)

        self.historyIndex += 1
        self.updateBreadcrumb()
        self.openOldUrl.emit(self.getCurrentUrl())

    def gotoBreadcrumb(self, url, index=None):
        """ Go to the historical index of the given URL.

        This does not handle updating the displayed document.

        :Parameters:
            url : `QtCore.QUrl`
                Breadcrumb URL
            index : `int` | None
                History index of the item to go to
        """
        # Insert the current URL as the first item on the Forward menu.
        self.addHistoryAction(self.forwardMenu)

        # Rebuild the history navigation menus.
        newIndex = index if index is not None else self.findUrl(url)
        self.backMenu.clear()
        self.forwardMenu.clear()
        for i in range(len(self.history[:newIndex])):
            self.historyIndex = i
            self.addHistoryAction(self.backMenu)
        for i in range(len(self.history[newIndex+1:])):
            self.historyIndex = i + newIndex + 1
            self.addHistoryAction(self.forwardMenu, i)

        self.historyIndex = newIndex
        self.updateBreadcrumb()
        self.openOldUrl.emit(self.getCurrentUrl())

    def goToLineNumber(self, line=1):
        """ Go to the given line number

        :Parameters:
            line : `int`
                Line number to scroll to. Defaults to 1 (top of document).
        """
        try:
            line = int(line)
        except ValueError:
            logger.warning("Invalid line number: %s", line)
            return

        textWidget = self.getCurrentTextWidget()
        block = textWidget.document().findBlockByNumber(line - 1)
        cursor = textWidget.textCursor()
        cursor.setPosition(block.position())
        # Highlight entire line.
        pos = block.position() + block.length() - 1
        if pos != -1:
            cursor.setPosition(pos, QtGui.QTextCursor.KeepAnchor)
            textWidget.setTextCursor(cursor)
            textWidget.ensureCursorVisible()

    def isBackwardAvailable(self):
        """ Check if you can go back in history.

        :Returns:
            If the backward action for history is available.
        :Rtype:
            `bool`
        """
        return self.historyIndex > 0

    def isDirty(self):
        """ Check if the current file has been modified in app.

        :Returns:
            If the current text editor document has been modified
        :Rtype:
            `bool`
        """
        if self.inEditMode:
            return self.textEditor.document().isModified()
        return False

    def isForwardAvailable(self):
        """ Check if you can go forward in history.

        :Returns:
            If the forward action for history is available.
        :Rtype:
            `bool`
        """
        return self.historyIndex < (len(self.history) - 1)

    @Slot(bool)
    def onActionTriggered(self, *args):
        """ Slot called when an action for the tab is activated
        (i.e. a tab from the Recently Closed Tabs menu).
        """
        if self.isActive:
            self.changeTab.emit(self)
        else:
            self.restoreTab.emit(self)

    @Slot(QtCore.QUrl)
    def onHistoryActionTriggered(self, url):
        """ Go to the URL when a `RecentItem` action is clicked.

        :Parameters:
            url : `QtCore.QUrl`
                URL
        """
        self.gotoBreadcrumb(url, self.sender().historyIndex)
        self.openOldUrl.emit(url)

    @Slot(bool)
    def setDirty(self, dirty=True):
        """ Set the dirty state.

        :Parameters:
            dirty : `bool`
                If this tab is dirty.
        """
        self.isNewTab = False
        self.textEditor.document().setModified(dirty)
        path = self.getCurrentPath()
        if not path:
            fileName = "(Untitled)"
            tipSuffix = ""
        else:
            fileName = QtCore.QFileInfo(path).fileName()
            tipSuffix = " - {}".format(path)
            if self.fileFormat == FILE_FORMAT_USDC:
                tipSuffix += " (binary)"
            elif self.fileFormat == FILE_FORMAT_USDZ:
                tipSuffix += " (zip)"
        text = "*{}*".format(fileName) if dirty else fileName
<<<<<<< HEAD
        self.tabNameChanged.emit(text, text + tipSuffix, dirty)
=======
        self.tabNameChanged.emit(self, text, text + tipSuffix, dirty)
>>>>>>> f5d3ee8a

    def setIndentSettings(self, useSpaces=True, tabSpaces=4, autoIndent=True):
        """ Set various indent settings, such as spaces for tabs and auto indentation

        :Parameters:
            useSpaces : `bool`
                Use spaces instead of a tab character
            spaces : `int`
                Tab size in spaces
            autoIndent: `bool`
                Automatically copy indentation from above line with return
        """
        font = self.parent().font()
        width = tabSpaces * QtGui.QFontMetricsF(font).averageCharWidth()
        self.textBrowser.setTabStopWidth(width)
        self.textEditor.setTabStopWidth(width)
        self.textEditor.tabSpaces = tabSpaces
        self.textEditor.useSpaces = useSpaces
        self.textEditor.autoIndent = autoIndent

    def updateHistory(self, url, update=False, truncated=False):
        """ Add a newly created file to the tab's history, cutting off any forward history.

        :Parameters:
            url : `QtCore.QUrl`
                Link for file to add to history list.
            update : `bool`
                Update the path's file status cache.
            truncated : `bool`
                If the file was truncated on read, and therefore should never be edited.
        """
        # Add the previous item to the Back menu.
        # The current item actually isn't displayed in either menu.
        if self.history:
            self.addHistoryAction(self.backMenu)
        self.forwardMenu.clear()

        self.historyIndex += 1
        self.history = self.history[:self.historyIndex]
        self.history.append(FileStatus(url, update=update, truncated=truncated))
        self.updateBreadcrumb()

    def updateBreadcrumb(self):
        """ Update the breadcrumb of file browsing paths and the action for the
        currently open file, which lets us restore the tab after it is closed.
        """
        # Limit the length of the breadcrumb trail.
        # This is pretty much an arbitrary number.
        maxLen = 120

        # Always display the current file in the breadcrumb.
        fullUrlStr = self.getCurrentUrl().toString()
        path = QtCore.QFileInfo(self.getCurrentPath()).fileName()
        crumbLen = len(path)

        # Update action.
        self.action.setText(path)
        self.action.setToolTip(fullUrlStr)

        # Update breadcrumb
        self.breadcrumb = '<a href="{}">{}</a>'.format(fullUrlStr, path)

        # If there are more files, add them, space permitting.
        for i in range(self.historyIndex):
            crumbLen += len(path) + 3  # +3 for the space between crumbs.
            if crumbLen < maxLen:
                # Get the file one back in the history.
                historyItem = self.history[self.historyIndex - (i+1)]
                self.breadcrumb = '<a href="{}">{}</a> &gt; {}'.format(
                    historyItem.url.toString(),
                    historyItem.fileInfo.fileName(),
                    self.breadcrumb)
            else:
                self.breadcrumb = "&hellip; &gt; {}".format(self.breadcrumb)
                break

    def updateFileStatus(self, truncated=False):
        """ Check the status of a file.

        :Parameters:
            truncated : `bool`
                If the file was truncated on read, and therefore should never be edited.
        """
        try:
            self.history[self.historyIndex].updateFileStatus(truncated=truncated)
        except Exception:
            window = self.window()
            window.restoreOverrideCursor()
            window.showCriticalMessage("An error occurred while querying the file status.", traceback.format_exc())


class App(QtCore.QObject):
    """
    Application class that initializes the main Qt window as defined in a ui
    template file.
    """
    # Boolean indicating whether the event loop has already been started.
    _eventLoopStarted = False

    # The QApplication object.
    app = None

    # The QSettings configuration for this application.
    config = None

    # Temporary directory for operations like converting crate to ASCII.
    tmpDir = None

    # Mapping of converted USD file paths to avoid reconversion if the cached file is still newer.
    usdCache = {}

    # The widget class to build the application's main window.
    uiSource = UsdMngrWindow

    # List of all open windows.
    _windows = []

    appDisplayName = "USD Manager"

    def __init__(self):
        super(App, self).__init__()

        self.appPath = sys.argv[0]
        self.appName = os.path.basename(self.appPath)
        self.opts = {
            'dir': os.getcwd(),
        }

    def run(self):
        """ Launch the application.
        """
        parser = argparse.ArgumentParser(prog=os.path.basename(self.appPath), description='File Browser/Text Editor '
                                         'for quick navigation and\nediting among text-based files that reference '
                                         'other files.\n\n')
        parser.add_argument('fileName', nargs='*', help='The file(s) to view.')

        group = parser.add_mutually_exclusive_group()
        group.add_argument("-theme", choices=["light", "dark"],
                           help="Override the user theme preference. Use the Preferences dialog to save this setting)")
        # Legacy flag, now equivalent to "-theme dark"
        group.add_argument("-dark", action="store_true", help=argparse.SUPPRESS)
        parser.add_argument("-info", action="store_true", help="Log info messages")
        parser.add_argument("-debug", action="store_true", help="Log debugging messages")
        results = parser.parse_args()
        if results.dark:
            results.theme = "dark"
            logger.warning('The -dark flag has been deprecated. Please use "-theme dark" instead.')
        self.opts['info'] = results.info
        self.opts['debug'] = results.debug
        self.opts['theme'] = results.theme

        # Initialize the application and settings.
        self._set_log_level()
        logger.debug("Qt version: %s %s", Qt.__binding__, Qt.__binding_version__)
        # Avoid the following with PySide2: "Qt WebEngine seems to be initialized from a plugin. Please set
        # Qt::AA_ShareOpenGLContexts using QCoreApplication::setAttribute before constructing QGuiApplication."
        if Qt.IsPySide2:
            QtCore.QCoreApplication.setAttribute(QtCore.Qt.AA_ShareOpenGLContexts)
        self.app = QtWidgets.QApplication(sys.argv)
        self.app.setApplicationName(self.appName)
        self.app.setWindowIcon(QtGui.QIcon(":images/images/logo.png"))
        if Qt.IsPySide2 or Qt.IsPyQt5:
            self.app.setApplicationDisplayName(self.appDisplayName)
        self.app.setOrganizationName("USD")
        self.app.lastWindowClosed.connect(self.onExit)

        # User settings.
        self.config = Settings()

        # App settings.
        appConfigPath = resource_filename(__name__, "config.json")
        try:
            logger.info("Loading app config from %s", appConfigPath)
            with open(appConfigPath) as f:
                appConfig = json.load(f)
        except Exception:
            logger.exception("Failed to load app config from %s", appConfigPath)
            appConfig = {}

        # Define app defaults that we use when the user preference doesn't exist and when resetting preferences in the
        # Preferences dialog.
        self.DEFAULTS = {
            'autoCompleteAddressBar': True,
            'autoIndent': True,
            'defaultPrograms': appConfig.get("defaultPrograms", {}),
            'diffTool': appConfig.get("diffTool", "xdiff"),
            'findMatchCase': False,
            'fontSizeAdjust': 0,
            'iconTheme': appConfig.get("iconTheme", "crystal_project"),
            'includeVisible': True,
            'lastOpenWithStr': "",
            'lineLimit': LINE_LIMIT,
            'lineNumbers': True,
            'newTab': False,
            'parseLinks': True,
            'showAllMessages': True,
            'showHiddenFiles': False,
            'syntaxHighlighting': True,
            'tabSpaces': 4,
            'teletype': True,
            'textEditor': os.getenv("EDITOR", appConfig.get("textEditor", "nedit")),
            'theme': None,
            'themeSearchPaths': appConfig.get("themeSearchPaths", []),
            'usdview': appConfig.get("usdview", "usdview"),
            'useSpaces': True,
        }

        # Documentation URL.
        self.appURL = appConfig.get("appURL", "https://github.com/dreamworksanimation/usdmanager")

        # Create a main window.
        window = self.newWindow()

        # Open any files passed in by the user.
        if results.fileName:
            window.setSources(results.fileName)

        # Start the application loop.
        self.mainLoop()

    def _set_log_level(self):
        """ Set the logging level.

        Call this after each component in the case of misbehaving libraries.
        """
        if self.opts['info']:
            logger.setLevel(logging.INFO)
        if self.opts['debug']:
            logger.setLevel(logging.DEBUG)

    def cleanup(self):
        """ Clean up the temp dir.
        """
        if self.tmpDir is not None:
            logger.debug("Removing temp dir: %s", self.tmpDir)
            shutil.rmtree(self.tmpDir, ignore_errors=True)
            self.tmpDir = None

    def createWindowFrame(self):
        """ Create a a new widget based on self.uiSource.

        :Returns:
            A dynamically-created widget object.
        :Rtype:
            CustomWidget
        """
        attribs = {'config' : self.config,
                   'app' : self,
                   'name' : self.uiSource.__name__}
        widgetClass = type("CustomWidget", (self.uiSource, ), attribs)
        return widgetClass()

    def newWindow(self):
        """ Create a new main window.

        :Returns:
            New main window widget
        :Rtype:
            `QtWidgets.QWidget`
        """
        window = self.createWindowFrame()
        self._windows.append(window)
        window.show()
        return window

    def mainLoop(self):
        """ Start the application loop.
        """
        if not App._eventLoopStarted:
            # Create a temp directory for cache-like files.
            if self.tmpDir is None:
                self.tmpDir = tempfile.mkdtemp(prefix=self.appName)
                logger.debug("Temp directory: %s", self.tmpDir)
            App._eventLoopStarted = True

            # Let the python interpreter continue running every 500 ms so we can cleanly kill the app on a
            # KeyboardInterrupt.
            timer = QtCore.QTimer()
            timer.start(500)
            timer.timeout.connect(lambda: None)

            self.app.exec_()

    @Slot()
    def onExit(self):
        """ Callback when the application is exiting.
        """
        App._eventLoopStarted = False
        self.cleanup()
        logging.shutdown()


class Settings(QtCore.QSettings):
    """ Add a method to get `bool` values from settings, since bool is stored as the `str` "true" or "false."
    """
    def value(self, key, default=None):
        """ PySide2 bug fix of default value of 0 not getting used and None getting returned.

        :Parameters:
            key : `str`
                Key
            default
                Default value, if stored value is None.
        """
        val = super(Settings, self).value(key, default)
        return default if val is None else val

    def boolValue(self, key, default=False):
        """ Boolean values are saved to settings as the string "true" or "false," except on a Mac, where the .plist
        file saves them as actual booleans. Convert a setting back to a bool, since we don't have QVariant objects in
        Qt.py.

        :Parameters:
            key : `str`
                Settings key
            default : `bool`
                Default value if key is undefined
        :Returns:
            True of the value is "true"; otherwise False.
            False if the value is undefined.
        :Rtype:
            `bool`
        """
        val = self.value(key)
        if type(val) is bool:
            return val
        return bool(default) if val is None else val == "true"


def run():
    """ Main entry point to start the application.
    """
    app = App()

    def interrupt(*args):
        """ Cleanly exit the application if a KeyboardInterrupt is detected.
        """
        logger.info("KeyboardInterrupt")
        app.onExit()
        QtWidgets.QApplication.quit()
        sys.exit(0)

    # Allow Ctrl+C to kill the GUI, but first clean up any temp files we left lying around.
    try:
        signal.signal(signal.SIGINT, interrupt)
    except ValueError as e:
        logger.warning("You may not be able to kill this app via Ctrl-C: %s", e)

    app.run()


if __name__ == '__main__':
    run()<|MERGE_RESOLUTION|>--- conflicted
+++ resolved
@@ -94,23 +94,6 @@
 
 
 # Qt.py compatibility.
-<<<<<<< HEAD
-if Qt.IsPySide2:
-    # Add QUrl.path missing in PySide2 build.
-    if not hasattr(QtCore.QUrl, "path"):
-        def qUrlPath(self):
-            """ Get the decoded URL without any query string.
-
-            :Returns:
-                Decoded URL without query string
-            :Rtype:
-                `str`
-            """
-            return self.toString(QtCore.QUrl.PrettyDecoded | QtCore.QUrl.RemoveQuery)
-
-        QtCore.QUrl.path = qUrlPath
-elif Qt.IsPyQt5:
-=======
 if Qt.IsPySide2 or Qt.IsPyQt5:
     if Qt.IsPySide2:
         # Add QUrl.path missing in PySide2 build.
@@ -127,7 +110,6 @@
 
             QtCore.QUrl.path = qUrlPath
 
->>>>>>> f5d3ee8a
     # Add query pair/value delimiters until we move fully onto Qt5 and switch to the QUrlQuery class.
     def queryPairDelimiter(self):
         """ Get the query pair delimiter character.
@@ -222,30 +204,10 @@
     Known issues:
 
         - AddressBar file completer has problems occasionally.
-<<<<<<< HEAD
-        - Save As... doesn't add file to recent files or history menus.
-        - Find with text containing a new line character does not work due to QTextDocument storing these as separate
-          blocks.
-        - Line numbers width not always immediately updated after switching to new class.
-        - Qt.py problems:
-
-          - PyQt5
-
-            - Non-critical messages
-
-              - QStandardPaths: XDG_RUNTIME_DIR not set, defaulting to '/tmp/runtime-mdsandell'
-              - QXcbConnection: XCB error: 3 (BadWindow), sequence: 878, resource id: 26166399, major code: 40
-                (TranslateCoords), minor code: 0
-
-          - PySide2
-
-            - Preferences dialog doesn't center on main window, can't load via loadUiType
-=======
         - Find with text containing a new line character does not work due to QTextDocument storing these as separate
           blocks.
         - Line numbers width not always immediately updated after switching to new class.
         - If a file loses edit permissions, it can stay in edit mode and let you make changes that can't be saved.
->>>>>>> f5d3ee8a
 
     """
 
@@ -1328,13 +1290,8 @@
         # Now we have a valid path to save as.
         return filePath, fileFormat
 
-<<<<<<< HEAD
-    @Slot()
-    def saveFileAs(self, tab=None):
-=======
     @Slot(bool)
     def saveFileAs(self, checked=False, tab=None):
->>>>>>> f5d3ee8a
         """ Save the current file with a new filename.
 
         :Parameters:
@@ -1408,13 +1365,8 @@
         else:
             self.showWarningMessage("Selected file does not exist.")
 
-<<<<<<< HEAD
-    @Slot()
-    def saveTab(self, tab=None):
-=======
     @Slot(bool)
     def saveTab(self, checked=False, tab=None):
->>>>>>> f5d3ee8a
         """ If the file already has a name, save it; otherwise, get a filename and save it.
 
         :Parameters:
@@ -1681,14 +1633,6 @@
     # Edit Menu Methods
     ###
 
-<<<<<<< HEAD
-    @Slot()
-    # TODO: Test this doesn't get "False" as the first param from using triggered signal on an action. Probably need to
-    # test on Mac.
-    def toggleEdit(self, tab=None):
-        """ Switch between Browse mode and Edit mode.
-
-=======
     @Slot(bool)
     def toggleEdit(self, checked=False, tab=None):
         """ Switch between Browse mode and Edit mode.
@@ -1698,7 +1642,6 @@
                 Unused. For signal/slot only
             tab : `BrowserTab`
                 Tab to toggle edit mode on
->>>>>>> f5d3ee8a
         :Returns:
             True if we switched modes; otherwise, False.
             This only returns False if we were in Edit mode and the user cancelled due to unsaved changes.
@@ -2384,11 +2327,7 @@
         """
         selectedIndex = self.tabWidget.tabBar.tabAt(self.contextMenuPos)
         selectedTab = self.tabWidget.widget(selectedIndex)
-<<<<<<< HEAD
-        self.refreshTab(selectedTab)
-=======
         self.refreshTab(tab=selectedTab)
->>>>>>> f5d3ee8a
 
     @Slot()
     @Slot(bool)
@@ -2542,12 +2481,7 @@
         fd, tmpPath = utils.mkstemp(suffix=QtCore.QFileInfo(path).fileName(), dir=self.app.tmpDir)
         with os.fdopen(fd, 'w') as f:
             f.write(self.currTab.textEditor.toPlainText())
-<<<<<<< HEAD
-        args = shlex.split(self.preferences['diffTool']) + [QtCore.QDir.toNativeSeparators(path), tmpPath]
-        self.launchProcess(args)
-=======
         self.launchPathCommand(self.preferences['diffTool'], [QtCore.QDir.toNativeSeparators(path), tmpPath])
->>>>>>> f5d3ee8a
 
     @staticmethod
     def getPermissionString(path):
@@ -2672,39 +2606,18 @@
     def launchTextEditor(self):
         """ Launch the current file in a separate text editing application.
         """
-<<<<<<< HEAD
-        path = QtCore.QDir.toNativeSeparators(self.currTab.getCurrentPath())
-        args = shlex.split(self.preferences['textEditor']) + [path]
-        self.launchProcess(args)
-=======
         self.launchPathCommand(self.preferences['textEditor'],
                                QtCore.QDir.toNativeSeparators(self.currTab.getCurrentPath()))
->>>>>>> f5d3ee8a
 
     @Slot()
     def launchUsdView(self):
         """ Launch the current file in usdview.
         """
-<<<<<<< HEAD
-        app = self.app.DEFAULTS['usdview']
-        path = QtCore.QDir.toNativeSeparators(self.currTab.getCurrentPath())
-        # Files with spaces have to be double-quoted on Windows for usdview.
-        if os.name == "nt":
-            cmd = '{} "{}"'.format(app, path)
-            self.launchProcess(cmd, shell=True)
-        else:
-            args = [app, path]
-            self.launchProcess(args)
-
-    @Slot()
-    def launchProgramOfChoice(self, path=None):
-=======
         self.launchPathCommand(self.app.DEFAULTS['usdview'],
                                QtCore.QDir.toNativeSeparators(self.currTab.getCurrentPath()))
 
     @Slot(bool)
     def launchProgramOfChoice(self, checked=False, path=None):
->>>>>>> f5d3ee8a
         """ Open a file with a program given by the user.
 
         :Parameters:
@@ -2719,15 +2632,9 @@
         # Get program of choice from user.
         prog, ok = QtWidgets.QInputDialog.getText(
             self, "Open with...",
-<<<<<<< HEAD
-            "Please enter the program you would like to open this file with.\n\nYou may include command line "
-            "options as well, and the file path will be appended to the end of the command.\n\n"
-            "Example:\n    usdview --unloaded\n    rm\n",
-=======
             "Please enter the program you would like to open this file with.\n\nYou may include command line options "
             "as well, and the file path will be appended to the end of the command.\n\nUse {} if the path needs to go "
             "in a specific place within the command.\n\nExample:\n    usdview --unloaded\n    ls {} -l\n",
->>>>>>> f5d3ee8a
             QtWidgets.QLineEdit.Normal, self.preferences['lastOpenWithStr'])
         # Return if cancel was pressed or nothing entered.
         if not ok or not prog:
@@ -2737,12 +2644,7 @@
         self.updatePreference('lastOpenWithStr', prog)
 
         # Launch program.
-<<<<<<< HEAD
-        args = shlex.split(prog) + [path]
-        self.launchProcess(args)
-=======
         self.launchPathCommand(prog, path)
->>>>>>> f5d3ee8a
 
     ###
     # Help Menu Methods
@@ -3142,14 +3044,7 @@
             self.tabWidget.setTabToolTip(idx, "{} - {}".format(fileName, nativeAbsPath))
 
             # Take care of various history menus.
-<<<<<<< HEAD
-            self.addItemToMenu(link, self.menuHistory, slot=self.setSource, maxLen=25, start=3, end=2)
-            self.addItemToMenu(link, self.menuOpenRecent, slot=self.openRecent, maxLen=RECENT_FILES)
-            self.menuOpenRecent.setEnabled(True)
-            self.addRecentFileToSettings(fullUrlStr)
-=======
             self.updateRecentMenus(link, fullUrlStr)
->>>>>>> f5d3ee8a
 
             if fileExists:
                 # TODO: If files can load in parallel, this single progress bar would need to change.
@@ -3176,11 +3071,7 @@
                                 return self.setSource(utils.strToUrl(dest), tab=tab)
                             else:
                                 logger.debug("Using default parser")
-<<<<<<< HEAD
-                                parser = self.fileParserDefault
-=======
                                 tab.parser = self.fileParserDefault
->>>>>>> f5d3ee8a
 
                         # Stop Loading Tab stops the expensive parsing of the file
                         # for links, checking if the links actually exist, etc.
@@ -3476,10 +3367,7 @@
 
         self.breadcrumb.setText(self.currTab.breadcrumb)
         self.updateEditButtons()
-<<<<<<< HEAD
-=======
         self.updateParserPlugins()
->>>>>>> f5d3ee8a
 
         title = self.app.appDisplayName
         if self.currTab.isNewTab:
@@ -3500,13 +3388,6 @@
             self.actionOpenWith.setEnabled(enable)
         self.setWindowTitle(title)
 
-<<<<<<< HEAD
-        path = self.currTab.getCurrentPath()
-        usd = utils.isUsdFile(path)
-        self.actionUsdView.setEnabled(usd)
-
-=======
->>>>>>> f5d3ee8a
         status = self.currTab.getFileStatus()
         self.fileStatusButton.setText(status.text)
         self.fileStatusButton.setIcon(status.icon)
@@ -3516,8 +3397,6 @@
         # Useful for plug-ins that may need to update their actions' enabled state.
         self.updatingButtons.emit()
 
-<<<<<<< HEAD
-=======
     def updateParserPlugins(self):
         """ Update parser-specific UI actions when the file parser has changed
         due to the display of a different file type.
@@ -3532,7 +3411,6 @@
                 for args in self.currTab.parser.plugins:
                     self.menuCommands.addAction(*args)
 
->>>>>>> f5d3ee8a
     def updateEditButtons(self):
         """ Toggle edit action and button text.
         """
@@ -3575,13 +3453,6 @@
         """
         self.buttonGo.setEnabled(bool(address.strip()))
 
-<<<<<<< HEAD
-    def launchProcess(self, args, **kwargs):
-        """ Launch a program with the path `str` as an argument.
-
-        Any additional keyword arguments are passed to the Popen object.
-
-=======
     def launchPathCommand(self, command, path, **kwargs):
         """ Launch a command with a file path either being appended to the end
         or substituting curly brackets if present.
@@ -3645,7 +3516,6 @@
     def launchProcess(self, args, **kwargs):
         """ Launch a subprocess. Any additional keyword arguments are passed to the Popen object.
 
->>>>>>> f5d3ee8a
         :Parameters:
             args : `list` | `str`
                 A sequence of program arguments with the program as the first arg.
@@ -3741,13 +3611,8 @@
             return msgBox.exec_()
         return QtWidgets.QMessageBox.warning(self, title, message)
 
-<<<<<<< HEAD
-    @Slot(str, str, bool)
-    def _changeTabName(self, text, toolTip, dirty):
-=======
     @Slot(QtWidgets.QWidget, str, str, bool)
     def _changeTabName(self, tab, text, toolTip, dirty):
->>>>>>> f5d3ee8a
         """ Change the displayed name of a tab.
 
         Called via signal from a tab when the tab's dirty state changes.
@@ -3844,11 +3709,7 @@
     def onOpenLinkWith(self):
         """ Show the "Open With..." dialog for the currently highlighted link.
         """
-<<<<<<< HEAD
-        self.launchProgramOfChoice(QtCore.QDir.toNativeSeparators(self.linkHighlighted.toLocalFile()))
-=======
         self.launchProgramOfChoice(path=QtCore.QDir.toNativeSeparators(self.linkHighlighted.toLocalFile()))
->>>>>>> f5d3ee8a
 
     @Slot(str)
     def onBreadcrumbActivated(self, path):
@@ -4458,11 +4319,7 @@
     restoreTab = Signal(QtWidgets.QWidget)
     openFile = Signal(str)
     openOldUrl = Signal(QtCore.QUrl)
-<<<<<<< HEAD
-    tabNameChanged = Signal(str, str, bool)
-=======
     tabNameChanged = Signal(QtWidgets.QWidget, str, str, bool)
->>>>>>> f5d3ee8a
 
     def __init__(self, parent=None):
         """ Create and initialize the tab.
@@ -4792,11 +4649,7 @@
             elif self.fileFormat == FILE_FORMAT_USDZ:
                 tipSuffix += " (zip)"
         text = "*{}*".format(fileName) if dirty else fileName
-<<<<<<< HEAD
-        self.tabNameChanged.emit(text, text + tipSuffix, dirty)
-=======
         self.tabNameChanged.emit(self, text, text + tipSuffix, dirty)
->>>>>>> f5d3ee8a
 
     def setIndentSettings(self, useSpaces=True, tabSpaces=4, autoIndent=True):
         """ Set various indent settings, such as spaces for tabs and auto indentation
