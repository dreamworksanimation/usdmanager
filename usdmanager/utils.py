#
# Copyright 2018 DreamWorks Animation L.L.C.
#
# Licensed under the Apache License, Version 2.0 (the "License");
# you may not use this file except in compliance with the License.
# You may obtain a copy of the License at
#
#     http://www.apache.org/licenses/LICENSE-2.0
#
# Unless required by applicable law or agreed to in writing, software
# distributed under the License is distributed on an "AS IS" BASIS,
# WITHOUT WARRANTIES OR CONDITIONS OF ANY KIND, either express or implied.
# See the License for the specific language governing permissions and
# limitations under the License.
#
"""
Generic utility functions
"""
import importlib
import logging
import os
import re
import sys
import math
import subprocess
import tempfile
from contextlib import contextmanager
from glob import glob
from pkg_resources import resource_filename

import Qt
from Qt import QtCore, QtWidgets
if Qt.IsPySide:
    import pysideuic as uic
elif Qt.IsPySide2:
    import pyside2uic as uic
else:
    uic = Qt._uic

from .constants import USD_EXTS, USD_AMBIGUOUS_EXTS, USD_ASCII_EXTS, USD_CRATE_EXTS


# Set up logging.
logger = logging.getLogger(__name__)
logging.basicConfig()

try:
    from pxr import Ar
    resolver = Ar.GetResolver()
except ImportError:
    logger.warn("Unable to create AssetResolver - Asset links may not work correctly")
    resolver = None


def expandPath(path, parentPath=None, sdf_format_args=None, extractedDir=None):
    """ Expand and normalize a path that may have variables in it.
    Do not use this for URLs with query strings.
    
    :Parameters:
        path : `str`
            File path
        parentPath : `str` | None
            Parent file path this file is defined in relation to.
            Helps with asset resolution.
        sdf_format_args : `dict` | None
            Dictionary of key/value `str` pairs from a path's :SDF_FORMAT_ARGS:
        extractedDir: `str` | None
                If the file is part of an extracted usdz archive, this is the path
                to the extracted dir of the archive.
    :Returns:
        Normalized path with variables expanded.
    :Rtype:
        `str`
    """
    # Expand the ~ part of any path first. The asset resolver doesn't understand it.
    path = os.path.expanduser(os.path.normpath(path))
    
    if resolver is not None:
        try:
            # ConfigureResolverForAsset no longer exists under Ar 2.0;
            # this check is here for backwards compatibility with Ar 1.0
            if hasattr(resolver, "ConfigureResolverForAsset"):
                resolver.ConfigureResolverForAsset(path)
            context = resolver.CreateDefaultContextForAsset(path)
            with Ar.ResolverContextBinder(context):
                anchoredPath = path if parentPath is None else resolver.AnchorRelativePath(parentPath, path)
                resolved = resolver.Resolve(anchoredPath)
                
                # https://graphics.pixar.com/usd/docs/Usdz-File-Format-Specification.html#UsdzFileFormatSpecification-USDConstraints-AssetResolution
                # If resolving relative to the layer fails in a usdz archive,
                # try to resolve based on the archive's default layer path.
                if extractedDir and not os.path.exists(resolved):
                    default_layer = os.path.join(extractedDir, 'defaultLayer.usd')
                    anchoredPath = resolver.AnchorRelativePath(default_layer, path)
                    resolved = resolver.Resolve(anchoredPath)
        except Exception:
            logger.warn("Failed to resolve Asset path %s with parent %s", path, parentPath)
        else:
            if resolved:
                return resolved
    
    # Return this best-attempt if all else fails.
    return QtCore.QDir.cleanPath(os.path.expandvars(path))


def expandUrl(path, parentPath=None):
    """ Expand and normalize a URL that may have variables in it and a query string after it.

    :Parameters:
        path : `str`
            File path
        parentPath : `str` | None
            Parent file path this file is defined in relation to.
            Helps with asset resolution.
    :Returns:
        URL with normalized path with variables expanded.
    :Rtype:
        `QtCore.QUrl`
    """
    sdf_format_args = {}
    path = stripFileScheme(path)
    if "?" in path:
        sdf_format_args.update(sdfQuery(QtCore.QUrl.fromLocalFile(path)))
        path, query = path.split("?", 1)
    else:
        query = None
    url = QtCore.QUrl.fromLocalFile(os.path.abspath(expandPath(path, parentPath, sdf_format_args)))
    if query:
        url.setQuery(query)
    return url


def strToUrl(path):
    """ Properly set the query parameter of a URL, which doesn't seem to set QUrl.hasQuery properly unless using
    .setQuery (or .setQueryItems in Qt5).
    
    Use this when a path might have a query string after it or start with file://. In all other cases.
    QUrl.fromLocalFile should work fine.
    
    :Parameters:
        path : `str`
            URL string
    :Returns:
        URL object
    :Rtype:
        `QtCore.QUrl`
    """
    if "?" in path:
        path, query = path.split("?", 1)
    else:
        query = None
    
    if path.startswith("file://"):
        url = QtCore.QUrl(path)
    else:
        url = QtCore.QUrl.fromLocalFile(path)
    
    if query:
        if Qt.IsPySide2 or Qt.IsPyQt5:
            url.setQuery(query)
        else:
            url.setQueryItems([x.split("=", 1) for x in query.split("&")])
    return url


def stripFileScheme(path):
    """ Strip any file URI scheme from the beginning of a path.
    
    Parameters:
        path : `str`
            File path or file URL
    :Returns:
        File path
    :Rtype:
        `str`
    """
    return path[7:] if path.startswith("file://") else path


def findModules(subdir):
    """ Find and import all modules in a subdirectory of this project.
    Ignores any files starting with an underscore or tilde.
    
    :Parameters:
        subdir : `str`
            Subdirectory
    :Returns:
        Imported modules
    :Rtype:
        `list`
    """
    modules = []
    pluginPath = resource_filename(__name__, subdir)
    logger.info("Searching for *.py plugins in %s", pluginPath)
    for f in glob(os.path.join(pluginPath, "*.py")):
        moduleName = os.path.splitext(os.path.basename(f))[0]
        if moduleName.startswith('_') or moduleName.startswith('~'):
            continue
        module = importlib.import_module("..{}.{}".format(subdir, moduleName), __name__)
        modules.append(module)
    return modules


def generateTemporaryUsdFile(usdFileName, tmpDir=None):
    """ Generate a temporary ASCII USD file that the user can edit.
    
    :Parameters:
        usdFileName : `str`
            Binary USD file path
        tmpDir : `str` | None
            Temp directory to create the new file within
    :Returns:
        Temporary file name
    :Rtype:
        `str`
    :Raises OSError:
        If usdcat fails
    """
    fd, tmpFileName = tempfile.mkstemp(suffix="." + USD_AMBIGUOUS_EXTS[0], dir=tmpDir)
    os.close(fd)
    usdcat(QtCore.QDir.toNativeSeparators(usdFileName), tmpFileName, format="usda")
    return tmpFileName


def usdcat(inputFile, outputFile, format=None):
    """ Generate a temporary ASCII USD file that the user can edit.
    
    :Parameters:
        inputFile : `str`
            Input file name
        outputFile : `str`
            Output file name
        format : `str` | None
            Output USD format (e.g. usda or usdc)
            Only used if outputFile's extension is .usd
    :Raises OSError:
        If usdcat fails
    :Raises ValueError:
        If invalid format given compared to output file extension.
    """
    if os.name == "nt":
        # Files with spaces have to be double-quoted on Windows.
        cmd = 'usdcat "{}" -o "{}"'.format(inputFile, outputFile)
    else:
        cmd = 'usdcat {} -o {}'.format(inputFile, outputFile)
    
    if format and outputFile.endswith(".usd"):
        # For usdcat, use of --usdFormat requires output file end with '.usd' extension.
        cmd += " --usdFormat {}".format(format)
    logger.debug(cmd)
    try:
        subprocess.check_output(cmd, stderr=subprocess.STDOUT, shell=True)
    except subprocess.CalledProcessError as e:
        raise OSError("Failed to convert file {}: {}".format(inputFile, e.output))


def usdzip(inputs, dest):
    """ Zip or unzip a usdz format file.
    
    :Parameters:
        inputs : `str` | `list`
            Input file name(s). String or list of strings
        dest : `str`
            Output directory (for unzip) or file name
    :Raises OSError:
        If usdzip fails
    """
    if os.name == "nt":
        # Files with spaces have to be double-quoted on Windows.
        if type(inputs) is list:
            inputs = '" "'.join(inputs)
        cmd = 'usdzip "{}" "{}"'.format(inputs, dest)
        logger.debug(cmd)
    else:
        cmd = ["usdzip"]
        if type(inputs) is list:
            cmd += inputs
        else:
            cmd.append(inputs)
        cmd.append(dest)
        logger.debug(subprocess.list2cmdline(cmd))
    try:
        subprocess.check_output(cmd, stderr=subprocess.STDOUT, shell=True)
    except subprocess.CalledProcessError as e:
        raise OSError("Failed to zip: {}".format(e.output))


def unzip(path, tmpDir=None):
    """ Unzip a usdz format file to a temporary directory.
    
    :Parameters:
        path : `str`
            Input .usdz file
        tmpDir : `str` | None
            Temp directory to create the new unzipped directory within
    :Returns:
        Absolute path to destination directory for unzipped usdz
    :Rtype:
        `str`
    :Raises zipfile.BadZipfile:
        For bad ZIP files
    :Raises zipfile.LargeZipFile:
        When a ZIP file would require ZIP64 functionality but that has not been enabled
    """
    from zipfile import ZipFile
    
    destDir = tempfile.mkdtemp(prefix="usdmanager_usdz_", dir=tmpDir)
    logger.debug("Extracting %s to %s", path, destDir)
    with ZipFile(QtCore.QDir.toNativeSeparators(path), 'r') as zipRef:
        zipRef.extractall(destDir)
    return destDir


def getUsdzLayer(usdzDir, layer=None, usdz=None):
    """ Get a layer from an unzipped usdz archive.
    
    :Parameters:
        usdzDir : `str`
            Unzipped directory path
        layer : `str`
            Default layer within file (e.g. the portion within the square brackets here:
            @foo.usdz[path/to/file/within/package.usd]@)
        usdz : `str`
            Original usdz file path
    :Returns:
        Layer file path
    :Rtype:
        `str`
    :Raises ValueError:
        If default layer not found
    """
    if layer is not None:
        destFile = os.path.join(usdzDir, layer)
        if os.path.exists(destFile):
            return destFile
        else:
            raise ValueError("Layer {} not found in usdz archive {}".format(layer, usdzDir))
    
    if usdz is not None:
        try:
            from pxr import Usd
        except ImportError:
            logger.debug("Unable to import pxr.Usd to find usdz default layer.")
        else:
            zipFile = Usd.ZipFile.Open(usdz)
            if zipFile:
                for fileName in zipFile.GetFileNames():
                    return os.path.join(usdzDir, fileName)
            raise ValueError("Default layer not found in usdz archive!")
    
    # Fallback to checking the files on disk instead of using USD.
    destFile = os.path.join(usdzDir, "defaultLayer.usd")
    if os.path.exists(destFile):
        return destFile
    files = []
    for ext in USD_AMBIGUOUS_EXTS + USD_ASCII_EXTS + USD_CRATE_EXTS:
        files += glob(os.path.join(usdzDir, "*." + ext))
    if files:
        if len(files) == 1:
            return files[0]
        raise ValueError("Ambiguous default layer in usdz archive!")
    raise ValueError("No default layer found in usdz archive!")


def humanReadableSize(size):
    """ Get a human-readable file size string from bytes.

    :Parameters:
        size : `int`
            File size, in bytes
    :Returns:
        Human-readable file size
    :Rtype:
        `str`
    """
    for unit in ("bytes", "kB", "MB", "GB"):
        if abs(size) < 1024:
            return "{:.1f} {}".format(size, unit)
        size /= 1024.0
    return "{:.1f} TB".format(size)


def isUsdCrate(path):
    """ Check if a file is a USD crate file by reading in the first line of
    the file. Doesn't check the file extension.
    
    :Parameters:
        path : `str`
            USD file path
    :Returns:
        If the USD file is a crate (binary) file.
    :Rtype:
        `bool`
    """
    with open(path, "rb") as f:
        return f.read(8).decode("utf-8") == "PXR-USDC"


def isPy3():
    """ Check if the application is running Python 3.
    
    :Returns:
        If the application is running Python 3.
    :Rtype:
        `bool`
    """
    return sys.version_info[0] == 3


def round(value, decimals=0):
    """ Python 2/3 compatible rounding function. Lifted from
    http://python3porting.com/differences.html#rounding-behavior

    :Parameters:
        value : `float`
            The value to perform the rounding operation on.
        decimals : `int`
            The number of decimal places to retain.
    :Returns:
        The rounded value.
    :Rtype:
        `float`
    """
    p = 10 ** decimals
    if value > 0:
        return float(math.floor((value * p) + 0.5)) / p
    else:
        return float(math.ceil((value * p) - 0.5)) / p


def isUsdExt(ext):
    """ Check if the given extension is an expected USD file extension.

    :Parameters:
        ext : `str`
    :Returns:
        If the file extension is a valid USD extension
    :Rtype:
        `bool`
    """
    return ext.lstrip('.') in USD_EXTS


def isUsdFile(path):
    """ Check if the given file is a USD file based on the file's extension.

    :Parameters:
        path : `str`
    :Returns:
        If the file extension is a valid USD extension
    :Rtype:
        `bool`
    """
    return isUsdExt(os.path.splitext(path)[1])


def loadUiType(uiFile, sourceFile=None, className="DefaultWidgetClass"):
    """ Used to define a custom widget's class.
    
    :Parameters:
        uiFile : `str`
            UI file path. Can be relative if loading from the same directory as sourceFile.
        sourceFile : `str`
            File path of loading module.
            Used to help find embedded resources and to find uiFile when the file path is relative.
        className : `str`
            Class name
    :Returns:
        Class type
    :Rtype:
        `type`
    """
    import sys
    import xml.etree.ElementTree as xml
<<<<<<< HEAD
    from io import StringIO
    from Qt import QtWidgets
    
=======
    if isPy3():
        from io import StringIO
    else:
        from StringIO import StringIO

>>>>>>> dfd08253
    if not os.path.exists(uiFile) and not os.path.isabs(uiFile):
        if sourceFile is None:
            uiFile = resource_filename(__name__, uiFile)
            sourceDir = os.path.dirname(uiFile)
        else:
            sourceDir = os.path.dirname(sourceFile)
            uiFile = os.path.join(sourceDir, uiFile)
    else:
        sourceDir = os.path.dirname(uiFile)
    
    # Search for resources in this tool's directory.
    if sourceDir not in sys.path:
        sys.path.insert(0, sourceDir)
    
    parsed = xml.parse(uiFile)
    widget_class = parsed.find('widget').get('class')
    form_class = parsed.find('class').text
    
    with open(uiFile) as f:
        o = StringIO()
        frame = {}
        uic.compileUi(f, o, indent=0)
        pyc = compile(o.getvalue(), "<string>", "exec")
<<<<<<< HEAD
        exec(pyc, frame)
=======
        exec(pyc) in frame
>>>>>>> dfd08253
        
        # Fetch the base_class and form class based on their type.
        form_class = frame["Ui_{}".format(form_class)]
        base_class = eval("QtWidgets.{}".format(widget_class))
    return type("{}Base".format(className), (form_class, base_class), {})


def loadUiWidget(path, parent=None, source_path=None):
    """ Load a Qt Designer .ui file and return an instance of the user interface
    
    :Parameters:
        path : `str`
            Absolute path to .ui file
        parent : `QtWidgets.QWidget`
            The widget into which UI widgets are loaded
        source_path : `str`
            File loading the UI file, if the UI file is relative and needs to be found in the same directory
    :Returns:
        The widget instance
    :Rtype:
        `QtWidgets.QWidget`
    """
    from Qt import QtCompat
    
    if not os.path.exists(path) and not os.path.isabs(path):
        # Assume the .ui file lives in this directory.
        if source_path is None:
            path = resource_filename(__name__, path)
        else:
            path = os.path.join(os.path.dirname(os.path.realpath(source_path)), path)
    ui = QtCompat.loadUi(path, parent)
    if parent:
        #ui.setParent(parent)
        for member in dir(ui):
            if not member.startswith('__') and member is not 'staticMetaObject':
                setattr(parent, member, getattr(ui, member))
    return ui


@contextmanager
def overrideCursor(cursor=QtCore.Qt.WaitCursor):
    """ For use with the "with" keyword, so the override cursor is always
    restored via a try/finally block, even if the commands in-between fail.
    
    Example:
        with overrideCursor():
            # do something that may raise an error
    """
    from Qt.QtWidgets import QApplication
    
    QApplication.setOverrideCursor(cursor)
    try:
        yield
    finally:
        QApplication.restoreOverrideCursor()


def queryItemValue(url, key, default=None):
    """ Qt.py compatibility, since Qt5 introduced QUrlQuery, but Qt.py doesn't support that.
    PyQt4 just uses QUrl for everything, including hasQueryItem and queryItemValue.
    
    :Parameters:
        url : `QtCore.QUrl`
            Full URL with query string
        key : `str`
            Query key
        default
            Value if key not found
    :Returns:
        Query value, or None
    :Rtype:
        `str` | None
    :Raises ValueError:
        If an invalid query string is given
    """
    if url.hasQuery():
        query = url.toString().split("?", 1)[1]
        for item in query.split(url.queryPairDelimiter()):
            if item:
                try:
                    k, v = item.split(url.queryValueDelimiter())
                except ValueError:
                    logger.error("Invalid query string: %s", query)
                else:
                    if k == key:
                        return v
    return default


def queryItemBoolValue(url, key, default=False):
    """ Get a boolean value from a query string.

    :Parameters:
        url : `QtCore.QUrl`
            Full URL with query string
        key : `str`
            Query key
        default
            Value if key not found
    :Returns:
        Query value
    :Rtype:
        `bool`
    """
    value = queryItemValue(url, key, default)
    return value and value != "0"


def sdfQuery(link):
    """ Process a link's query items to see if it has our special sdf entry.
    This is used to pass along :SDF_FORMAT_ARGS: key/value pairs to downstream files.
    
    :Parameters:
        link : `QtCore.QUrl`
            Link
    :Returns:
        Sdf format args
    :Rtype:
        `dict`
    """
    sdf_format_args = {}
    try:
        for kv in queryItemValue(link, "sdf", "").split("+"):  # TODO: Figure out something that works better as key=value& separators.
            k, v = kv.split(":", 1)
            sdf_format_args[k] = v
    except ValueError:
        # No sdf query parameter.
        pass
    except Exception:
        logger.exception("Invalid sdf query parameter")
    return sdf_format_args


def urlFragmentToQuery(url):
    """ Convert a URL with a fragment (e.g. url#?foo=bar) to a URL with a query string.

    Normally, this app treats that as a file to NOT reload, using the query string as a mechanism to modify the
    currently loaded file, such as jumping to a line number. We instead convert this to a "normal" URL with a query
    string if the URL needs to load in a new tab or new window, for example.

    :Parameters:
        url : `QtCore.QUrl`
            URL
    :Returns:
        Converted URL
    :Rtype:
        `QtCore.QUrl`
    """
    if url.hasFragment():
        fragment = url.fragment()
        url.setFragment(None)
        if fragment.startswith("?"):
            url.setQuery(fragment[1:])
    return url


def usdRegEx(exts):
    """ RegEx to find other file paths in USD-based text files.
    
    :Parameters:
        exts:
            Iterable of `str` file path extensions without the starting dot.
    """
    return re.compile(
        r'(?:[\'"@]+)'                    # 1 or more single quote, double quote, or at symbol.
        r'('                              # Group 1: Path. This is the main group we are looking for. Matches based on extension before the pipe, or variable after the pipe.
            r'[^\t\n\r\f\v\'"]*?'         # 0 or more (greedy) non-whitespace characters (regular spaces are ok) and no quotes followed by a period, then 1 of the acceptable file extensions. NOTE: Backslash exclusion removed for Windows support; make sure this doesn't negatively affect other systems.
            r'\.(?:'+'|'.join(exts)+r')'  # followed by a period, then 1 of the acceptable file extensions
            r'|\${[\w/${}:.-]+}'          # One or more of these characters -- A-Za-z0-9_-/${}:. -- inside the variable curly brackets -- ${}
        r')'                              # end group 1
        r'(?:\[(.*?)\])?'                 # Optional layer reference for a usdz file as group 2. TODO: Figure out how to only match this if the extension matched was .usdz (e.g. foo.usdz[path/to/file/within/package.usd])
        r'(?::SDF_FORMAT_ARGS:(.*?))?'    # Optional :SDF_FORMAT_ARGS:key=value&foo=bar, with the query string parameters as group 3
        r'(?:[\'"@]|\\\")'  # 1 of: single quote, double quote, backslash followed by double quote, or at symbol.
    )<|MERGE_RESOLUTION|>--- conflicted
+++ resolved
@@ -472,17 +472,11 @@
     """
     import sys
     import xml.etree.ElementTree as xml
-<<<<<<< HEAD
-    from io import StringIO
-    from Qt import QtWidgets
-    
-=======
     if isPy3():
         from io import StringIO
     else:
         from StringIO import StringIO
 
->>>>>>> dfd08253
     if not os.path.exists(uiFile) and not os.path.isabs(uiFile):
         if sourceFile is None:
             uiFile = resource_filename(__name__, uiFile)
@@ -506,11 +500,7 @@
         frame = {}
         uic.compileUi(f, o, indent=0)
         pyc = compile(o.getvalue(), "<string>", "exec")
-<<<<<<< HEAD
-        exec(pyc, frame)
-=======
         exec(pyc) in frame
->>>>>>> dfd08253
         
         # Fetch the base_class and form class based on their type.
         form_class = frame["Ui_{}".format(form_class)]
