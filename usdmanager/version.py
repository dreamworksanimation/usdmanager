#
# Copyright 2018 DreamWorks Animation L.L.C.
#
# Licensed under the Apache License, Version 2.0 (the "License");
# you may not use this file except in compliance with the License.
# You may obtain a copy of the License at
#
#     http://www.apache.org/licenses/LICENSE-2.0
#
# Unless required by applicable law or agreed to in writing, software
# distributed under the License is distributed on an "AS IS" BASIS,
# WITHOUT WARRANTIES OR CONDITIONS OF ANY KIND, either express or implied.
# See the License for the specific language governing permissions and
# limitations under the License.
#
<<<<<<< HEAD
__version__ = '0.14.0'
=======
__version__ = '0.15.0'
>>>>>>> f5d3ee8a
<|MERGE_RESOLUTION|>--- conflicted
+++ resolved
@@ -13,8 +13,4 @@
 # See the License for the specific language governing permissions and
 # limitations under the License.
 #
-<<<<<<< HEAD
-__version__ = '0.14.0'
-=======
-__version__ = '0.15.0'
->>>>>>> f5d3ee8a
+__version__ = '0.15.0'